// @ts-check
import { TypedEmitter } from 'tiny-typed-emitter'
import Protomux from 'protomux'
import { keyToId } from './utils.js'
import cenc from 'compact-encoding'
import {
  DeviceInfo,
  Invite,
  InviteResponse,
  InviteResponse_Decision,
} from './generated/rpc.js'
import pDefer from 'p-defer'
import { Logger } from './logger.js'
<<<<<<< HEAD
=======
import pTimeout, { TimeoutError } from 'p-timeout'
>>>>>>> 3407e0c9

// Unique identifier for the mapeo rpc protocol
const PROTOCOL_NAME = 'mapeo/rpc'
// Timeout in milliseconds to wait for a peer to connect when trying to send a message
const SEND_TIMEOUT = 1000
// Timeout in milliseconds to wait for peer deduplication
const DEDUPE_TIMEOUT = 1000

// Protomux message types depend on the order that messages are added to a
// channel (this needs to remain consistent). To avoid breaking changes, the
// types here should not change.
/** @satisfies {{ [k in keyof typeof import('./generated/rpc.js')]?: number }} */
const MESSAGE_TYPES = {
  Invite: 0,
  InviteResponse: 1,
  DeviceInfo: 2,
}
const MESSAGES_MAX_ID = Math.max.apply(null, [...Object.values(MESSAGE_TYPES)])

/**
 * @typedef {object} PeerInfoBase
 * @property {string} deviceId
 * @property {string | undefined} name
 */
/** @typedef {PeerInfoBase & { status: 'connecting' }} PeerInfoConnecting */
/** @typedef {PeerInfoBase & { status: 'connected', connectedAt: number, protomux: Protomux<import('@hyperswarm/secret-stream')> }} PeerInfoConnected */
/** @typedef {PeerInfoBase & { status: 'disconnected', disconnectedAt: number }} PeerInfoDisconnected */

/** @typedef {PeerInfoConnecting | PeerInfoConnected | PeerInfoDisconnected} PeerInfoInternal */
/** @typedef {PeerInfoConnected | PeerInfoDisconnected} PeerInfo */
/** @typedef {PeerInfoInternal['status']} PeerState */
/** @typedef {import('type-fest').SetNonNullable<import('./generated/rpc.js').Invite, 'encryptionKeys'>} InviteWithKeys */

/**
 * @template ValueType
 * @typedef {object} DeferredPromise
 * @property {(value?: ValueType | PromiseLike<ValueType>) => void} resolve
 * @property {(reason?: unknown) => void} reject
 */

class Peer {
  /** @type {PeerState} */
  #state = 'connecting'
  #deviceId
  #channel
  #connected
  /** @type {Map<string, Array<DeferredPromise<InviteResponse['decision']>>>} */
  pendingInvites = new Map()
  /** @type {string | undefined} */
  #name
  #connectedAt = 0
  #disconnectedAt = 0
  #protomux
  #log

  /**
   * @param {object} options
   * @param {string} options.peerId
   * @param {ReturnType<typeof Protomux.prototype.createChannel>} options.channel
<<<<<<< HEAD
   * @param {Logger} [options.logger]
   */
  constructor({ publicKey, channel, logger }) {
    this.#publicKey = publicKey
=======
   * @param {Protomux<any>} options.protomux
   * @param {Logger} [options.logger]
   */
  constructor({ peerId, channel, protomux, logger }) {
    this.#deviceId = peerId
>>>>>>> 3407e0c9
    this.#channel = channel
    this.#protomux = protomux
    this.#connected = pDefer()
<<<<<<< HEAD
    // @ts-ignore
    this.#log = (formatter, ...args) => {
      const log = Logger.create('peer', logger).log
      return log.apply(null, [`[%h] ${formatter}`, publicKey, ...args])
=======
    // Avoid unhandled rejections
    this.#connected.promise.catch(noop)
    // @ts-ignore
    this.#log = (formatter, ...args) => {
      const log = Logger.create('peer', logger).log
      return log.apply(null, [`[%S] ${formatter}`, peerId, ...args])
>>>>>>> 3407e0c9
    }
  }
  /** @returns {PeerInfoInternal} */
  get info() {
    switch (this.#state) {
      case 'connecting':
        return {
          status: this.#state,
          deviceId: this.#deviceId,
          name: this.#name,
        }
      case 'connected':
        return {
          status: this.#state,
          deviceId: this.#deviceId,
          name: this.#name,
          connectedAt: this.#connectedAt,
          protomux: this.#protomux,
        }
      case 'disconnected':
        return {
          status: this.#state,
          deviceId: this.#deviceId,
          name: this.#name,
          disconnectedAt: this.#disconnectedAt,
        }
      /* c8 ignore next 4 */
      default: {
        /** @type {never} */
        const _exhaustiveCheck = this.#state
        return _exhaustiveCheck
      }
    }
  }
  /**
   * A promise that resolves when the peer connects, or rejects if it
   * failes to connect
   */
  get connected() {
    return this.#connected.promise
  }
  get protomux() {
    return this.#protomux
  }

  connect() {
    /* c8 ignore next 4 */
    if (this.#state !== 'connecting') {
      this.#log('ERROR: tried to connect but state was %s', this.#state)
      return // TODO: report error - this should not happen
    }
    this.#state = 'connected'
    this.#connectedAt = Date.now()
    this.#connected.resolve()
    this.#log('connected')
  }
  disconnect() {
    // @ts-ignore - easier to ignore this than handle this for TS - avoids holding a reference to old Protomux instances
    this.#protomux = undefined
<<<<<<< HEAD
    /* c8 ignore next */
=======
    /* c8 ignore next 4 */
>>>>>>> 3407e0c9
    if (this.#state === 'disconnected') {
      this.#log('ERROR: tried to disconnect but was already disconnected')
      return
    }
    this.#state = 'disconnected'
    this.#disconnectedAt = Date.now()
<<<<<<< HEAD
    // Can just resolve this rather than reject, because #assertConnected will throw the error
    this.#connected.resolve()
=======
    // This promise should have already resolved, but if the peer never connected then we reject here
    this.#connected.reject(new PeerFailedConnectionError())
>>>>>>> 3407e0c9
    let rejectCount = 0
    for (const pending of this.pendingInvites.values()) {
      for (const { reject } of pending) {
        reject(new PeerDisconnectedError())
        rejectCount++
      }
    }
    this.#log('disconnected and rejected %d pending invites', rejectCount)
    this.pendingInvites.clear()
  }
  /** @param {InviteWithKeys} invite */
  sendInvite(invite) {
    this.#assertConnected()
    const buf = Buffer.from(Invite.encode(invite).finish())
    const messageType = MESSAGE_TYPES.Invite
    this.#channel.messages[messageType].send(buf)
    this.#log('sent invite for %h', invite.projectKey)
  }
  /** @param {InviteResponse} response */
  sendInviteResponse(response) {
    this.#assertConnected()
    const buf = Buffer.from(InviteResponse.encode(response).finish())
    const messageType = MESSAGE_TYPES.InviteResponse
    this.#channel.messages[messageType].send(buf)
    this.#log(
      'sent response for %h: %s',
      response.projectKey,
      response.decision
    )
  }
  /** @param {DeviceInfo} deviceInfo */
  sendDeviceInfo(deviceInfo) {
    const buf = Buffer.from(DeviceInfo.encode(deviceInfo).finish())
    const messageType = MESSAGE_TYPES.DeviceInfo
    this.#channel.messages[messageType].send(buf)
    this.#log('sent deviceInfo %o', deviceInfo)
  }
  /** @param {DeviceInfo} deviceInfo */
  receiveDeviceInfo(deviceInfo) {
    this.#name = deviceInfo.name
    this.#log('received deviceInfo %o', deviceInfo)
  }
  #assertConnected() {
    if (this.#state === 'connected' && !this.#channel.closed) return
    /* c8 ignore next */
    throw new PeerDisconnectedError() // TODO: report error - this should not happen
  }
}

/**
 * @typedef {object} LocalPeersEvents
 * @property {(peers: PeerInfo[]) => void} peers Emitted whenever the connection status of peers changes. An array of peerInfo objects with a peer id and the peer connection status
 * @property {(peer: PeerInfoConnected) => void} peer-add Emitted when a new peer is connected
 * @property {(peerId: string, invite: InviteWithKeys) => void} invite Emitted when an invite is received
 * @property {(discoveryKey: Buffer, stream: import('./types.js').ReplicationStream) => void} discovery-key Emitted when a new hypercore is replicated (by a peer) to a peer replication stream (passed as the second parameter)
 */

/** @extends {TypedEmitter<LocalPeersEvents>} */
export class LocalPeers extends TypedEmitter {
  /** @type {Map<string, Set<Peer>>} */
  #peers = new Map()
  /** @type {Set<Peer>} */
  #lastEmitterPeers = new Set()
  /** @type {Set<Promise<any>>} */
  #opening = new Set()

  static InviteResponse = InviteResponse_Decision
  #l
<<<<<<< HEAD
=======
  /** @type {Set<Protomux>} */
  #attached = new Set()
>>>>>>> 3407e0c9

  /**
   *
   * @param {object} [opts]
   * @param {Logger} [opts.logger]
   */
  constructor({ logger } = {}) {
    super()
    this.#l = Logger.create('localPeers', logger)
  }
<<<<<<< HEAD
=======

  get peers() {
    const connectedPeerInfos = []
    for (const { info } of this.#getPeers()) {
      connectedPeerInfos.push(info)
    }
    return connectedPeerInfos
  }
>>>>>>> 3407e0c9

  /**
   * Invite a peer to a project. Resolves with the response from the invitee:
   * one of "ACCEPT", "REJECT", or "ALREADY" (already on project)
   *
   * @param {string} peerId
   * @param {object} options
   * @param {InviteWithKeys['projectKey']} options.projectKey project key
   * @param {InviteWithKeys['encryptionKeys']} options.encryptionKeys project encryption key
   * @param {InviteWithKeys['projectInfo']} [options.projectInfo] project info - currently name
   * @param {number} [options.timeout] timeout waiting for invite response before rejecting (default 1 minute)
   * @returns {Promise<InviteResponse['decision']>}
   */
  async invite(peerId, { timeout, ...invite }) {
<<<<<<< HEAD
    await Promise.all(this.#opening)
    const peer = this.#peers.get(peerId)
    if (!peer) throw new UnknownPeerError('Unknown peer ' + peerId)
=======
    await this.#waitForPendingConnections()
    const peer = await this.#getPeerByDeviceId(peerId)
>>>>>>> 3407e0c9
    /** @type {Promise<InviteResponse['decision']>} */
    return new Promise((origResolve, origReject) => {
      const projectId = keyToId(invite.projectKey)

      const pending = peer.pendingInvites.get(projectId) || []
      peer.pendingInvites.set(projectId, pending)

      const deferred = { resolve, reject }
      pending.push(deferred)

      const timeoutId =
        timeout &&
        setTimeout(() => {
          const index = pending.indexOf(deferred)
          if (index > -1) {
            pending.splice(index, 1)
          }
          origReject(new TimeoutError(`No response after ${timeout}ms`))
        }, timeout)

      try {
        peer.sendInvite(invite)
      } catch (e) {
        reject(e)
      }

      /** @type {typeof origResolve} */
      function resolve(value) {
        clearTimeout(timeoutId)
        origResolve(value)
      }
      /** @type {typeof origReject} */
      function reject(reason) {
        clearTimeout(timeoutId)
        origReject(reason)
      }
    })
  }

  /**
   * Respond to an invite from a peer
   *
   * @param {string} peerId id of the peer you want to respond to (publicKey of peer as hex string)
   * @param {object} options
   * @param {InviteResponse['projectKey']} options.projectKey project key of the invite you are responding to
   * @param {InviteResponse['decision']} options.decision response to invite, one of "ACCEPT", "REJECT", or "ALREADY" (already on project)
   */
  async inviteResponse(peerId, options) {
    await this.#waitForPendingConnections()
    const peer = await this.#getPeerByDeviceId(peerId)
    await peer.sendInviteResponse(options)
  }

  /**
   *
   * @param {string} peerId id of the peer you want to send to (publicKey of peer as hex string)
   * @param {DeviceInfo} deviceInfo device info to send
   */
  async sendDeviceInfo(peerId, deviceInfo) {
    await this.#waitForPendingConnections()
    const peer = await this.#getPeerByDeviceId(peerId)
    await peer.sendDeviceInfo(deviceInfo)
  }

  /**
   * Connect to a peer over an existing NoiseSecretStream
   *
   * @param {import('./types.js').NoiseStream<any>} stream a NoiseSecretStream from @hyperswarm/secret-stream
   * @returns {import('./types.js').ReplicationStream}
   */
  connect(stream) {
    const noiseStream = stream.noiseStream
    if (!noiseStream) throw new Error('Invalid stream')
    const outerStream = noiseStream.rawStream
    const protomux =
      noiseStream.userData && Protomux.isProtomux(noiseStream.userData)
        ? noiseStream.userData
        : Protomux.from(noiseStream)
    noiseStream.userData = protomux

    if (this.#attached.has(protomux)) return outerStream

    protomux.pair(
      { protocol: 'hypercore/alpha' },
      /** @param {Buffer} discoveryKey */ async (discoveryKey) => {
        this.#l.log(
          'Received discovery key %h from %h',
          discoveryKey,
          stream.noiseStream.remotePublicKey
        )
<<<<<<< HEAD
        this.emit('discovery-key', discoveryKey, stream)
      }
    )

    protomux.pair({ protocol: PROTOCOL_NAME }, async () => {
      // Seem to need this because of the async tick below waiting for the noise
      // stream to open
      await stream.opened
    })

    // No need to connect error handler to stream because Protomux does this,
    // and errors are eventually handled by #closePeer

    // noiseSecretStream.remotePublicKey can be null before the stream has
    // opened, so this helped awaits the open
    openedNoiseSecretStream(stream).then((stream) => {
      this.#opening.delete(stream.opened)
      if (stream.destroyed) {
        this.#l.log(
          'Opened connection to %h but was already destroyed',
          stream.remotePublicKey
        )
        return
      }
      const { remotePublicKey } = stream

      // This is written like this because the protomux uses the index within
      // the messages array to define the message id over the wire, so this must
      // stay consistent to avoid breaking protocol changes.
      /** @type {Parameters<typeof Protomux.prototype.createChannel>[0]['messages']} */
      const messages = new Array(MESSAGES_MAX_ID).fill(undefined)
      for (const [type, id] of Object.entries(MESSAGE_TYPES)) {
        messages[id] = {
          encoding: cenc.raw,
          onmessage: this.#handleMessage.bind(this, remotePublicKey, type),
        }
      }

      const channel = protomux.createChannel({
        userData: null,
        protocol: PROTOCOL_NAME,
        messages,
        onopen: this.#openPeer.bind(this, remotePublicKey, protomux),
        onclose: this.#closePeer.bind(this, remotePublicKey),
      })
      channel.open()

      const peerId = keyToId(remotePublicKey)
      const existingPeer = this.#peers.get(peerId)
      /* c8 ignore next 3 */
      if (existingPeer && existingPeer.info.status !== 'disconnected') {
        existingPeer.disconnect() // Should not happen, but in case
      }
      const peer = new Peer({
        publicKey: remotePublicKey,
        channel,
        logger: this.#l,
      })
      this.#peers.set(peerId, peer)
      // Do not emit peers now - will emit when connected
=======
        this.emit('discovery-key', discoveryKey, outerStream)
      }
    )

    const deferredOpen = pDefer()
    this.#opening.add(deferredOpen.promise)
    // Called when either the peer opens or disconnects before open
    const done = () => {
      deferredOpen.resolve()
      this.#opening.delete(deferredOpen.promise)
    }

    const makePeer = this.#makePeer.bind(this, protomux, done)

    this.#attached.add(protomux)
    // This happens when the connected peer opens the channel
    protomux.pair(
      { protocol: PROTOCOL_NAME },
      // @ts-ignore - need to update protomux types
      makePeer
    )
    noiseStream.once('close', () => {
      this.#attached.delete(protomux)
      done()
>>>>>>> 3407e0c9
    })

    noiseStream.opened.then((opened) => {
      // Once the noise stream is opened, we attempt to open the channel ourself
      // (the peer may have already done this, in which case this is a no-op)
      if (opened) makePeer()
    })

    return outerStream
  }

  /**
   * @param {Protomux<import('./utils.js').OpenedNoiseStream>} protomux
   * @param {() => void} done
   */
  #makePeer(protomux, done) {
    // #makePeer is called when the noise stream is opened, but it is also
    // called when the connected peer tries to open the channel. We only want
    // one channel, so we ignore attempts to create a peer if the channel is
    // already open
    if (protomux.opened({ protocol: PROTOCOL_NAME })) return done()

    const peerId = keyToId(protomux.stream.remotePublicKey)

    // This is written like this because the protomux uses the index within
    // the messages array to define the message id over the wire, so this must
    // stay consistent to avoid breaking protocol changes.
    /** @type {Parameters<typeof Protomux.prototype.createChannel>[0]['messages']} */
    const messages = new Array(MESSAGES_MAX_ID).fill(undefined)
    for (const [type, id] of Object.entries(MESSAGE_TYPES)) {
      messages[id] = {
        encoding: cenc.raw,
        onmessage: this.#handleMessage.bind(this, protomux, type),
      }
    }

    const channel = protomux.createChannel({
      userData: null,
      protocol: PROTOCOL_NAME,
      messages,
      onopen: () => {
        peer.connect()
        this.#emitPeers()
        done()
      },
      onclose: () => {
        // TODO: Track reasons for closing
        peer.disconnect()
        // console.log(
        //   'existing',
        //   [...existingDevicePeers].map(
        //     ({ info: { protomux, ...rest } }) => rest
        //   )
        // )
        // We keep disconnected peers around, but not duplicates
        if (existingDevicePeers.size > 1) {
          // TODO: Decide which existing peer to delete
          existingDevicePeers.delete(peer)
        }
        this.#attached.delete(peer.protomux)
        this.#emitPeers()
        done()
      },
    })
    channel.open()

    const existingDevicePeers = this.#peers.get(peerId) || new Set()
    const peer = new Peer({
      peerId,
      protomux,
      channel,
      logger: this.#l,
    })
    existingDevicePeers.add(peer)
    this.#peers.set(peerId, existingDevicePeers)
    // Do not emit peers now - will emit when connected
  }

<<<<<<< HEAD
  /** @param {Buffer} publicKey */
  #closePeer(publicKey) {
    const peerId = publicKey.toString('hex')
    const peer = this.#peers.get(peerId)
    /* c8 ignore next */
    if (!peer) {
      this.#l.log('ERROR: Could not close peer %h', publicKey)
      return // TODO: report error - this should not happen
    }
    // No-op if no change in state
    /* c8 ignore next */
    if (peer.info.status === 'disconnected') return
    // TODO: Track reasons for closing
    peer.disconnect()
    this.#emitPeers()
=======
  /**
   * @param {Protomux<import('./utils.js').OpenedNoiseStream>} protomux
   */
  #getPeerByProtomux(protomux) {
    // We could also index peers by protomux to avoid this, but that would mean
    // we need to keep around protomux references for closed peers, and we keep
    // around closed peers for the lifecycle of the app
    const peerId = keyToId(protomux.stream.remotePublicKey)
    // We could have more than one connection to the same peer
    const devicePeers = this.#peers.get(peerId)
    /** @type {Peer | undefined} */
    let peer
    for (const devicePeer of devicePeers || []) {
      if (devicePeer.protomux === protomux) {
        peer = devicePeer
      }
    }
    return peer
>>>>>>> 3407e0c9
  }

  #getPeers() {
    /** @type {Set<Peer & { info: PeerInfoConnected | PeerInfoDisconnected }>} */
    const peers = new Set()
    for (const devicePeers of this.#peers.values()) {
      const peer = chooseDevicePeer(devicePeers)
      // console.log('choose result', peer?.info)
      if (peer) peers.add(peer)
    }
    return peers
  }

  #emitPeers() {
    const currentPeers = this.#getPeers()
    const connectedPeerInfos = []
    for (const peer of currentPeers) {
      if (
        !this.#lastEmitterPeers.has(peer) &&
        peer.info.status === 'connected'
      ) {
        // Any new peers that have 'connected' status
        this.emit('peer-add', peer.info)
      }
      connectedPeerInfos.push(peer.info)
    }
    if (currentPeers.size > 0 || this.#lastEmitterPeers.size > 0) {
      // Don't emit empty array unless somehow it was not empty before
      this.emit('peers', connectedPeerInfos)
    }
    this.#lastEmitterPeers = currentPeers
  }

  /**
   *
   * @param {Protomux<import('./utils.js').OpenedNoiseStream>} protomux
   * @param {keyof typeof MESSAGE_TYPES} type
   * @param {Buffer} value
   */
  #handleMessage(protomux, type, value) {
    const peer = this.#getPeerByProtomux(protomux)
    /* c8 ignore next */
    if (!peer) return // TODO: report error - this should not happen
    switch (type) {
      case 'Invite': {
        const invite = Invite.decode(value)
        assertInviteHasKeys(invite)
        const peerId = keyToId(protomux.stream.remotePublicKey)
        this.emit('invite', peerId, invite)
<<<<<<< HEAD
        this.#l.log('Invite from %h for %h', peerPublicKey, invite.projectKey)
=======
        this.#l.log('Invite from %S for %h', peerId, invite.projectKey)
>>>>>>> 3407e0c9
        break
      }
      case 'InviteResponse': {
        const response = InviteResponse.decode(value)
        const projectId = keyToId(response.projectKey)
        const pending = peer.pendingInvites.get(projectId)
        /* c8 ignore next 3 */
        if (!pending) {
          return // TODO: report error - this should not happen
        }
        for (const deferredPromise of pending) {
          deferredPromise.resolve(response.decision)
        }
        this.#l.log(
          'Invite response from %h for %h: %s',
<<<<<<< HEAD
          peerPublicKey,
=======
          protomux.stream.remotePublicKey,
>>>>>>> 3407e0c9
          response.projectKey,
          response.decision
        )
        peer.pendingInvites.set(projectId, [])
        break
      }
      case 'DeviceInfo': {
        const deviceInfo = DeviceInfo.decode(value)
        peer.receiveDeviceInfo(deviceInfo)
        this.#emitPeers()
        break
      }
      /* c8 ignore next 5 */
      default: {
        /** @type {never} */
        const _exhaustiveCheck = type
        return _exhaustiveCheck
        // TODO: report unhandled message error
      }
    }
  }

  /**
   * Wait for any connections that are currently opening
   */
  #waitForPendingConnections() {
    return pTimeout(Promise.all(this.#opening), { milliseconds: SEND_TIMEOUT })
  }

  /**
   * Get a peer by deviceId. We can have more than one connection per device, in
   * which case we wait for deduplication. Also waits for a peer to be connected
   *
   * @param {string} deviceId
   * @returns {Promise<Peer & { info: PeerInfoConnected | PeerInfoDisconnected }>}
   */
  async #getPeerByDeviceId(deviceId) {
    const devicePeers = this.#peers.get(deviceId)
    if (!devicePeers || devicePeers.size === 0) {
      throw new UnknownPeerError('Unknown peer ' + deviceId.slice(0, 7))
    }
    const peer = chooseDevicePeer(devicePeers)
    if (peer) return peer
    return new Promise((resolve, reject) => {
      const timeoutId = setTimeout(() => {
        this.off('peers', onPeers)
        reject(new UnknownPeerError('Unknown peer ' + deviceId.slice(0, 7)))
      }, DEDUPE_TIMEOUT)

      this.on('peers', onPeers)

      function onPeers() {
        if (!devicePeers) return // Not possible, but let's keep TS happy
        const peer = chooseDevicePeer(devicePeers)
        if (!peer) return
        clearTimeout(timeoutId)
        this.off('peers', onPeers)
        resolve(peer)
      }
    })
  }
}

export { TimeoutError }

export class UnknownPeerError extends Error {
  /** @param {string} [message] */
  constructor(message) {
    super(message)
    this.name = 'UnknownPeerError'
  }
}

export class PeerDisconnectedError extends Error {
  /** @param {string} [message] */
  constructor(message) {
    super(message)
    this.name = 'PeerDisconnectedError'
  }
}

export class PeerFailedConnectionError extends Error {
  /** @param {string} [message] */
  constructor(message) {
    super(message)
    this.name = 'PeerFailedConnectionError'
  }
}

/**
 *
 * @param {Invite} invite
 * @returns {asserts invite is InviteWithKeys}
 */
function assertInviteHasKeys(invite) {
  if (!invite.encryptionKeys || !invite.encryptionKeys.auth) {
    throw new Error('Invite is missing auth core encryption key')
  }
}

function noop() {}

/**
 * We can temporarily have more than 1 peer for a device while connections are
 * deduplicating. We don't expose these duplicate connections until only one
 * connection exists per device, however if somehow we end up with more than one
 * connection with a peer and it is not deduplicated, then we expose the oldest
 * connection, or the most recent disconnect.
 *
 * @param {Set<Peer>} devicePeers
 * @returns {undefined | Peer & { info: PeerInfoConnected | PeerInfoDisconnected }}
 */
function chooseDevicePeer(devicePeers) {
  // console.log(
  //   'chooseDevicePeer',
  //   [...devicePeers].map(({ info: { protomux, ...rest } }) => rest)
  // )
  if (devicePeers.size === 0) return
  let [pick] = devicePeers
  if (devicePeers.size > 1) {
    for (const peer of devicePeers) {
      // If one of the peers for a device is connecting, skip - we'll wait
      // until it's connected before returning it.
      if (peer.info.status === 'connecting') return
      if (peer.info.status === 'connected') {
        if (pick.info.status !== 'connected') {
          // Always expose the connected peer if there is one
          pick = peer
        } else if (peer.info.connectedAt < pick.info.connectedAt) {
          // If more than one peer is connected, pick the one connected for the longest time
          pick = peer
        }
      } else if (
        pick.info.status === 'disconnected' &&
        peer.info.disconnectedAt > pick.info.disconnectedAt
      ) {
        // If all peers are disconnected, pick the most recently disconnected
        pick = peer
      }
    }
  }
  // Don't expose peers that are connecting, wait until they have connected (or disconnected)
  if (pick.info.status === 'connecting') return
  // @ts-ignore
  return pick
}<|MERGE_RESOLUTION|>--- conflicted
+++ resolved
@@ -11,10 +11,7 @@
 } from './generated/rpc.js'
 import pDefer from 'p-defer'
 import { Logger } from './logger.js'
-<<<<<<< HEAD
-=======
 import pTimeout, { TimeoutError } from 'p-timeout'
->>>>>>> 3407e0c9
 
 // Unique identifier for the mapeo rpc protocol
 const PROTOCOL_NAME = 'mapeo/rpc'
@@ -74,34 +71,20 @@
    * @param {object} options
    * @param {string} options.peerId
    * @param {ReturnType<typeof Protomux.prototype.createChannel>} options.channel
-<<<<<<< HEAD
-   * @param {Logger} [options.logger]
-   */
-  constructor({ publicKey, channel, logger }) {
-    this.#publicKey = publicKey
-=======
    * @param {Protomux<any>} options.protomux
    * @param {Logger} [options.logger]
    */
   constructor({ peerId, channel, protomux, logger }) {
     this.#deviceId = peerId
->>>>>>> 3407e0c9
     this.#channel = channel
     this.#protomux = protomux
     this.#connected = pDefer()
-<<<<<<< HEAD
-    // @ts-ignore
-    this.#log = (formatter, ...args) => {
-      const log = Logger.create('peer', logger).log
-      return log.apply(null, [`[%h] ${formatter}`, publicKey, ...args])
-=======
     // Avoid unhandled rejections
     this.#connected.promise.catch(noop)
     // @ts-ignore
     this.#log = (formatter, ...args) => {
       const log = Logger.create('peer', logger).log
       return log.apply(null, [`[%S] ${formatter}`, peerId, ...args])
->>>>>>> 3407e0c9
     }
   }
   /** @returns {PeerInfoInternal} */
@@ -161,24 +144,15 @@
   disconnect() {
     // @ts-ignore - easier to ignore this than handle this for TS - avoids holding a reference to old Protomux instances
     this.#protomux = undefined
-<<<<<<< HEAD
-    /* c8 ignore next */
-=======
     /* c8 ignore next 4 */
->>>>>>> 3407e0c9
     if (this.#state === 'disconnected') {
       this.#log('ERROR: tried to disconnect but was already disconnected')
       return
     }
     this.#state = 'disconnected'
     this.#disconnectedAt = Date.now()
-<<<<<<< HEAD
-    // Can just resolve this rather than reject, because #assertConnected will throw the error
-    this.#connected.resolve()
-=======
     // This promise should have already resolved, but if the peer never connected then we reject here
     this.#connected.reject(new PeerFailedConnectionError())
->>>>>>> 3407e0c9
     let rejectCount = 0
     for (const pending of this.pendingInvites.values()) {
       for (const { reject } of pending) {
@@ -247,11 +221,8 @@
 
   static InviteResponse = InviteResponse_Decision
   #l
-<<<<<<< HEAD
-=======
   /** @type {Set<Protomux>} */
   #attached = new Set()
->>>>>>> 3407e0c9
 
   /**
    *
@@ -262,8 +233,6 @@
     super()
     this.#l = Logger.create('localPeers', logger)
   }
-<<<<<<< HEAD
-=======
 
   get peers() {
     const connectedPeerInfos = []
@@ -272,7 +241,6 @@
     }
     return connectedPeerInfos
   }
->>>>>>> 3407e0c9
 
   /**
    * Invite a peer to a project. Resolves with the response from the invitee:
@@ -287,14 +255,8 @@
    * @returns {Promise<InviteResponse['decision']>}
    */
   async invite(peerId, { timeout, ...invite }) {
-<<<<<<< HEAD
-    await Promise.all(this.#opening)
-    const peer = this.#peers.get(peerId)
-    if (!peer) throw new UnknownPeerError('Unknown peer ' + peerId)
-=======
     await this.#waitForPendingConnections()
     const peer = await this.#getPeerByDeviceId(peerId)
->>>>>>> 3407e0c9
     /** @type {Promise<InviteResponse['decision']>} */
     return new Promise((origResolve, origReject) => {
       const projectId = keyToId(invite.projectKey)
@@ -385,68 +347,6 @@
           discoveryKey,
           stream.noiseStream.remotePublicKey
         )
-<<<<<<< HEAD
-        this.emit('discovery-key', discoveryKey, stream)
-      }
-    )
-
-    protomux.pair({ protocol: PROTOCOL_NAME }, async () => {
-      // Seem to need this because of the async tick below waiting for the noise
-      // stream to open
-      await stream.opened
-    })
-
-    // No need to connect error handler to stream because Protomux does this,
-    // and errors are eventually handled by #closePeer
-
-    // noiseSecretStream.remotePublicKey can be null before the stream has
-    // opened, so this helped awaits the open
-    openedNoiseSecretStream(stream).then((stream) => {
-      this.#opening.delete(stream.opened)
-      if (stream.destroyed) {
-        this.#l.log(
-          'Opened connection to %h but was already destroyed',
-          stream.remotePublicKey
-        )
-        return
-      }
-      const { remotePublicKey } = stream
-
-      // This is written like this because the protomux uses the index within
-      // the messages array to define the message id over the wire, so this must
-      // stay consistent to avoid breaking protocol changes.
-      /** @type {Parameters<typeof Protomux.prototype.createChannel>[0]['messages']} */
-      const messages = new Array(MESSAGES_MAX_ID).fill(undefined)
-      for (const [type, id] of Object.entries(MESSAGE_TYPES)) {
-        messages[id] = {
-          encoding: cenc.raw,
-          onmessage: this.#handleMessage.bind(this, remotePublicKey, type),
-        }
-      }
-
-      const channel = protomux.createChannel({
-        userData: null,
-        protocol: PROTOCOL_NAME,
-        messages,
-        onopen: this.#openPeer.bind(this, remotePublicKey, protomux),
-        onclose: this.#closePeer.bind(this, remotePublicKey),
-      })
-      channel.open()
-
-      const peerId = keyToId(remotePublicKey)
-      const existingPeer = this.#peers.get(peerId)
-      /* c8 ignore next 3 */
-      if (existingPeer && existingPeer.info.status !== 'disconnected') {
-        existingPeer.disconnect() // Should not happen, but in case
-      }
-      const peer = new Peer({
-        publicKey: remotePublicKey,
-        channel,
-        logger: this.#l,
-      })
-      this.#peers.set(peerId, peer)
-      // Do not emit peers now - will emit when connected
-=======
         this.emit('discovery-key', discoveryKey, outerStream)
       }
     )
@@ -471,7 +371,6 @@
     noiseStream.once('close', () => {
       this.#attached.delete(protomux)
       done()
->>>>>>> 3407e0c9
     })
 
     noiseStream.opened.then((opened) => {
@@ -550,23 +449,6 @@
     // Do not emit peers now - will emit when connected
   }
 
-<<<<<<< HEAD
-  /** @param {Buffer} publicKey */
-  #closePeer(publicKey) {
-    const peerId = publicKey.toString('hex')
-    const peer = this.#peers.get(peerId)
-    /* c8 ignore next */
-    if (!peer) {
-      this.#l.log('ERROR: Could not close peer %h', publicKey)
-      return // TODO: report error - this should not happen
-    }
-    // No-op if no change in state
-    /* c8 ignore next */
-    if (peer.info.status === 'disconnected') return
-    // TODO: Track reasons for closing
-    peer.disconnect()
-    this.#emitPeers()
-=======
   /**
    * @param {Protomux<import('./utils.js').OpenedNoiseStream>} protomux
    */
@@ -585,7 +467,6 @@
       }
     }
     return peer
->>>>>>> 3407e0c9
   }
 
   #getPeers() {
@@ -635,11 +516,7 @@
         assertInviteHasKeys(invite)
         const peerId = keyToId(protomux.stream.remotePublicKey)
         this.emit('invite', peerId, invite)
-<<<<<<< HEAD
-        this.#l.log('Invite from %h for %h', peerPublicKey, invite.projectKey)
-=======
         this.#l.log('Invite from %S for %h', peerId, invite.projectKey)
->>>>>>> 3407e0c9
         break
       }
       case 'InviteResponse': {
@@ -655,11 +532,7 @@
         }
         this.#l.log(
           'Invite response from %h for %h: %s',
-<<<<<<< HEAD
-          peerPublicKey,
-=======
           protomux.stream.remotePublicKey,
->>>>>>> 3407e0c9
           response.projectKey,
           response.decision
         )
