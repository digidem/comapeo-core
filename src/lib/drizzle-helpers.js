<<<<<<< HEAD
import { count, eq, sql } from 'drizzle-orm'
=======
import { sql } from 'drizzle-orm'
import fs from 'node:fs'
import path from 'node:path'
>>>>>>> f7b8bc2b
import { assert } from '../utils.js'
import { migrate as drizzleMigrate } from 'drizzle-orm/better-sqlite3/migrator'
import { DRIZZLE_MIGRATIONS_TABLE } from '../constants.js'
import { coresTable } from '../schema/client.js'
import { coresTable_Deprecated } from '../schema/project.js'
/** @import { BetterSQLite3Database } from 'drizzle-orm/better-sqlite3' */

/**
 * @param {unknown} queryResult
 * @returns {number}
 */
const getNumberResult = (queryResult) => {
  assert(
    queryResult &&
      typeof queryResult === 'object' &&
      'result' in queryResult &&
      typeof queryResult.result === 'number',
    'expected query to return proper result'
  )
  return queryResult.result
}

/**
 * Get the latest migration time, or 0 if no migrations have been run or the
 * migrations table has not been created yet.
 *
<<<<<<< HEAD
 * @template {Record<string, unknown>} TSchema
 * @param {BetterSQLite3Database<TSchema>} db
 * @param {string} tableName
=======
 * @param {BetterSQLite3Database} db
>>>>>>> f7b8bc2b
 * @returns {number}
 */
const safeGetLatestMigrationMillis = (db) =>
  db.transaction((tx) => {
    const existsQuery = sql`
      SELECT EXISTS (
        SELECT 1
        FROM sqlite_schema
        WHERE type IS 'table'
        AND name IS ${DRIZZLE_MIGRATIONS_TABLE}
      ) AS result
    `
    const existsResult = tx.get(existsQuery)
    const exists = getNumberResult(existsResult)
    if (!exists) return 0

    const latestMigrationQuery = sql`SELECT created_at as result FROM ${sql.identifier(
      DRIZZLE_MIGRATIONS_TABLE
    )} ORDER BY created_at DESC LIMIT 1`

    return getNumberResult(tx.get(latestMigrationQuery))
  })

/**
 * @internal
 * @typedef {'initialized database' | 'migrated' | 'no migration'} MigrationResult
 */

/**
 * Migrate db with optional JS migration functions for each migration step.
 * Useful if some code needs to run for a particular migration step, to avoid
 * running it unnecessarily for every new instance.
 *
 * Returns what happened during migration; did a migration occur?
 *
 * @template {Record<string, unknown>} TSchema
 * @param {BetterSQLite3Database<TSchema>} db
 * @param {object} options
 * @param {string} options.migrationsFolder
 * @param {Record<string, (db: BetterSQLite3Database) => void>} [options.migrationFns]
 * @returns {MigrationResult}
 */
export function migrate(db, { migrationsFolder, migrationFns = {} }) {
  const journal = /** @type {unknown} */ (
    JSON.parse(
      fs.readFileSync(
        path.join(migrationsFolder, 'meta/_journal.json'),
        'utf-8'
      )
    )
  )
  // Drizzle _could_ decide to change the journal format in the future, but this
  // assertion will ensure that tests fail if they do.
  assertValidJournal(journal)

  const prevMigrationMillis = safeGetLatestMigrationMillis(db)

  drizzleMigrate(db, {
    migrationsFolder,
    migrationsTable: DRIZZLE_MIGRATIONS_TABLE,
  })

  for (const entry of journal.entries) {
    if (entry.when <= prevMigrationMillis) continue
    const fn = migrationFns[entry.tag]
    if (fn) fn(db)
  }

  const lastMigrationMillis = safeGetLatestMigrationMillis(db)

  if (lastMigrationMillis === prevMigrationMillis) return 'no migration'

  if (prevMigrationMillis === 0) return 'initialized database'

  return 'migrated'
}

/**
<<<<<<< HEAD
 * Copy the `cores` table from the project database to the client database.
 * @param {object} options
 * @param {BetterSQLite3Database<import('../schema/client.js')>} options.clientDb
 * @param {BetterSQLite3Database<import('../schema/project.js')>} options.projectDb
 * @param {string} options.projectPublicId
 * @returns {void}
 */
export function migrateCoresTable({ clientDb, projectDb, projectPublicId }) {
  const migratedRowCount =
    clientDb
      .select({ count: count() })
      .from(coresTable)
      .where(eq(coresTable.projectPublicId, projectPublicId))
      .get()?.count || 0
  if (migratedRowCount > 0) {
    // Already migrated, nothing to do
    return
  }
  const projectCores = projectDb.select().from(coresTable_Deprecated).all()
  if (projectCores.length === 0) {
    // No cores to migrate
    return
  }

  clientDb.transaction((tx) => {
    for (const core of projectCores) {
      tx.insert(coresTable)
        .values({
          ...core,
          projectPublicId,
        })
        .run()
    }
  })
  // Verify that the migration was successful
  const migratedCount =
    clientDb
      .select({ count: count() })
      .from(coresTable)
      .where(eq(coresTable.projectPublicId, projectPublicId))
      .get()?.count || 0
  assert(
    migratedCount === projectCores.length,
    `Expected to migrate ${projectCores.length} cores, but migrated ${migratedCount}`
=======
 * Assert that the migration journal is the expected format.
 * @param {unknown} journal
 * @returns {asserts journal is { version: '5', entries: { tag: string, when: number }[] }}
 */
function assertValidJournal(journal) {
  assert(journal && typeof journal === 'object', 'invalid journal')
  assert(
    'version' in journal && journal.version === '5',
    'unexpected journal version'
  )
  assert(
    'entries' in journal &&
      Array.isArray(journal.entries) &&
      journal.entries.every(
        /** @param {unknown} m */
        (m) =>
          m &&
          typeof m === 'object' &&
          'tag' in m &&
          typeof m.tag === 'string' &&
          'when' in m &&
          typeof m.when === 'number'
      ),
    'invalid entries in journal'
>>>>>>> f7b8bc2b
  )
}<|MERGE_RESOLUTION|>--- conflicted
+++ resolved
@@ -1,10 +1,6 @@
-<<<<<<< HEAD
 import { count, eq, sql } from 'drizzle-orm'
-=======
-import { sql } from 'drizzle-orm'
 import fs from 'node:fs'
 import path from 'node:path'
->>>>>>> f7b8bc2b
 import { assert } from '../utils.js'
 import { migrate as drizzleMigrate } from 'drizzle-orm/better-sqlite3/migrator'
 import { DRIZZLE_MIGRATIONS_TABLE } from '../constants.js'
@@ -31,13 +27,9 @@
  * Get the latest migration time, or 0 if no migrations have been run or the
  * migrations table has not been created yet.
  *
-<<<<<<< HEAD
  * @template {Record<string, unknown>} TSchema
  * @param {BetterSQLite3Database<TSchema>} db
  * @param {string} tableName
-=======
- * @param {BetterSQLite3Database} db
->>>>>>> f7b8bc2b
  * @returns {number}
  */
 const safeGetLatestMigrationMillis = (db) =>
@@ -116,7 +108,6 @@
 }
 
 /**
-<<<<<<< HEAD
  * Copy the `cores` table from the project database to the client database.
  * @param {object} options
  * @param {BetterSQLite3Database<import('../schema/client.js')>} options.clientDb
@@ -161,7 +152,9 @@
   assert(
     migratedCount === projectCores.length,
     `Expected to migrate ${projectCores.length} cores, but migrated ${migratedCount}`
-=======
+  )
+}
+
  * Assert that the migration journal is the expected format.
  * @param {unknown} journal
  * @returns {asserts journal is { version: '5', entries: { tag: string, when: number }[] }}
@@ -186,6 +179,5 @@
           typeof m.when === 'number'
       ),
     'invalid entries in journal'
->>>>>>> f7b8bc2b
   )
 }