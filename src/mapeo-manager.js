--- conflicted
+++ resolved
@@ -257,29 +257,17 @@
    */
   #replicate(noiseStream) {
     const replicationStream = this.#localPeers.connect(noiseStream)
-<<<<<<< HEAD
-    Promise.all([this.getDeviceInfo(), openedNoiseSecretStream(noiseStream)])
-      .then(([deviceInfo, openedNoiseStream]) => {
-        if (openedNoiseStream.destroyed || !hasSavedDeviceInfo(deviceInfo))
-          return
-        const peerId = keyToId(openedNoiseStream.remotePublicKey)
-        return this.#localPeers.sendDeviceInfo(peerId, deviceInfo)
-=======
 
     openedNoiseSecretStream(noiseStream)
       .then((openedNoiseStream) => {
         if (openedNoiseStream.destroyed) return
 
-        const { name } = this.getDeviceInfo()
-        if (!name) return
+        const deviceInfo = this.getDeviceInfo()
+        if (!hasSavedDeviceInfo(deviceInfo)) return
 
         const peerId = keyToId(openedNoiseStream.remotePublicKey)
 
-        return this.#localPeers.sendDeviceInfo(peerId, {
-          name,
-          deviceType: this.#deviceType,
-        })
->>>>>>> 30e637ba
+        return this.#localPeers.sendDeviceInfo(peerId, deviceInfo)
       })
       .catch((e) => {
         // Ignore error but log
@@ -401,15 +389,9 @@
     await project.$setProjectSettings(settings)
 
     // 6. Write device info into project
-<<<<<<< HEAD
-    const deviceInfo = await this.getDeviceInfo()
+    const deviceInfo = this.getDeviceInfo()
     if (hasSavedDeviceInfo(deviceInfo)) {
       await project[kSetOwnDeviceInfo](deviceInfo)
-=======
-    const deviceInfo = this.getDeviceInfo()
-    if (deviceInfo.name) {
-      await project[kSetOwnDeviceInfo]({ name: deviceInfo.name })
->>>>>>> 30e637ba
     }
 
     // TODO: Close the project instance instead of keeping it around
@@ -602,15 +584,9 @@
       const project = await this.getProject(projectPublicId)
 
       try {
-<<<<<<< HEAD
-        const deviceInfo = await this.getDeviceInfo()
+        const deviceInfo = this.getDeviceInfo()
         if (hasSavedDeviceInfo(deviceInfo)) {
           await project[kSetOwnDeviceInfo](deviceInfo)
-=======
-        const deviceInfo = this.getDeviceInfo()
-        if (deviceInfo.name) {
-          await project[kSetOwnDeviceInfo]({ name: deviceInfo.name })
->>>>>>> 30e637ba
         }
       } catch (e) {
         // Can ignore an error trying to write device info
