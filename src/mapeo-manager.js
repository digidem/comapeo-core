import { randomBytes } from 'crypto'
import path from 'path'
import { KeyManager } from '@mapeo/crypto'
import Database from 'better-sqlite3'
import { eq, and } from 'drizzle-orm'
import { drizzle } from 'drizzle-orm/better-sqlite3'
<<<<<<< HEAD
import { migrate } from 'drizzle-orm/better-sqlite3/migrator'
=======
import Hypercore from 'hypercore'
>>>>>>> 9acefe6d
import { TypedEmitter } from 'tiny-typed-emitter'
import pTimeout from 'p-timeout'
import { createRequire } from 'module'

import { IndexWriter } from './index-writer/index.js'
import {
  MapeoProject,
  kBlobStore,
  kClearData,
  kProjectLeave,
  kSetIsArchiveDevice,
  kSetOwnDeviceInfo,
} from './mapeo-project.js'
import {
  deviceSettingsTable,
  projectKeysTable,
  projectSettingsTable,
} from './schema/client.js'
import { ProjectKeys } from './generated/keys.js'
import {
  DeviceInfo_RPCFeatures,
  DeviceInfo_DeviceType,
} from './generated/rpc.js'
import {
  deNullify,
  getDeviceId,
  keyToId,
  projectIdToNonce,
  projectKeyToId,
  projectKeyToProjectInviteId,
  projectKeyToPublicId,
} from './utils.js'
import { openedNoiseSecretStream } from './lib/noise-secret-stream-helpers.js'
import { omit } from './lib/omit.js'
import BlobServerPlugin from './fastify-plugins/blobs.js'
import IconServerPlugin from './fastify-plugins/icons.js'
import { plugin as MapServerPlugin } from './fastify-plugins/maps.js'
import { getFastifyServerAddress } from './fastify-plugins/utils.js'
import { LocalPeers } from './local-peers.js'
import { InviteApi } from './invite/invite-api.js'
import { LocalDiscovery } from './discovery/local-discovery.js'
import { Roles } from './roles.js'
import { Logger } from './logger.js'
import {
  kSyncState,
  kRequestFullStop,
  kRescindFullStopRequest,
} from './sync/sync-api.js'
import { NotFoundError } from './errors.js'
import { WebSocket } from 'ws'
import { excludeKeys } from 'filter-obj'
import { migrate } from './lib/drizzle-helpers.js'

/** @import NoiseSecretStream from '@hyperswarm/secret-stream' */
/** @import { SetNonNullable } from 'type-fest' */
/** @import { ProjectJoinDetails, } from './generated/rpc.js' */
/** @import { CoreStorage, Namespace } from './types.js' */
/** @import { DeviceInfoParam, ProjectInfo } from './schema/client.js' */
/** @import { ProjectSettings, ProjectSettingsValue } from '@comapeo/schema' */

/** @typedef {SetNonNullable<ProjectKeys, 'encryptionKeys'>} ValidatedProjectKeys */
/** @typedef {Pick<ProjectJoinDetails, 'projectKey' | 'encryptionKeys'> & { projectName: string, projectColor?: string, projectDescription?: string, sendStats?: boolean }} ProjectToAddDetails */
/** @typedef {Pick<ProjectSettings, 'createdAt' | 'updatedAt' | 'name' | 'projectColor' | 'projectDescription' | 'sendStats'>} ListedProjectSettings */
/** @typedef {ListedProjectSettings & { status: 'joined', projectId: string } | ProjectInfo & { status: 'joining' | 'left', projectId: string }} ListedProject */

const CLIENT_SQLITE_FILE_NAME = 'client.db'

// Prefix names for routes registered with http server
const BLOBS_PREFIX = 'blobs'
const ICONS_PREFIX = 'icons'
const MAPS_PREFIX = 'maps'

const require = createRequire(import.meta.url)
export const DEFAULT_FALLBACK_MAP_FILE_PATH = require.resolve(
  '@comapeo/fallback-smp'
)

export const DEFAULT_ONLINE_STYLE_URL =
  'https://demotiles.maplibre.org/style.json'

export const DEFAULT_IS_ARCHIVE_DEVICE = true

/**
 * @typedef {Omit<import('./local-peers.js').PeerInfo, 'protomux'>} PublicPeerInfo
 */

/**
 * @typedef {object} MapeoManagerEvents
 * @property {(peers: PublicPeerInfo[]) => void} local-peers Emitted when the list of connected peers changes (new ones added, or connection status changes)
 */

/**
 * @extends {TypedEmitter<MapeoManagerEvents>}
 */
export class MapeoManager extends TypedEmitter {
  #keyManager
  #projectSettingsIndexWriter
  #db
  #sqlite
  // Maps project public id -> project instance
  /** @type {Map<string, MapeoProject>} */
  #activeProjects
  /** @type {CoreStorage} */
  #coreStorage
  #dbFolder
  /** @type {string} */
  #projectMigrationsFolder
  #deviceId
  #localPeers
  #invite
  #fastify
  #localDiscovery
  #loggerBase
  #l
  #defaultConfigPath
  #makeWebsocket
  #defaultIsArchiveDevice

  /**
   * @param {Object} opts
   * @param {Buffer} opts.rootKey 16-bytes of random data that uniquely identify the device, used to derive a 32-byte master key, which is used to derive all the keypairs used for Mapeo
   * @param {string} opts.dbFolder Folder for sqlite Dbs. Folder must exist. Use ':memory:' to store everything in-memory
   * @param {string} opts.projectMigrationsFolder path for drizzle migrations folder for project database
   * @param {string} opts.clientMigrationsFolder path for drizzle migrations folder for client database
   * @param {string} opts.coreStorage Folder for hypercore storage or a function that returns a RandomAccessStorage instance
   * @param {import('fastify').FastifyInstance} opts.fastify Fastify server instance
   * @param {String} [opts.defaultConfigPath]
   * @param {string} [opts.customMapPath] File path to a locally stored Styled Map Package (SMP).
   * @param {string} [opts.fallbackMapPath] File path to a locally stored Styled Map Package (SMP)
   * @param {string} [opts.defaultOnlineStyleUrl] URL for an online-hosted StyleJSON asset.
   * @param {boolean} [opts.defaultIsArchiveDevice] Whether the node is an archive device by default
   * @param {(url: string) => WebSocket} [opts.makeWebsocket]
   */
  constructor({
    rootKey,
    dbFolder,
    projectMigrationsFolder,
    clientMigrationsFolder,
    coreStorage,
    fastify,
    defaultConfigPath,
    customMapPath,
    fallbackMapPath = DEFAULT_FALLBACK_MAP_FILE_PATH,
    defaultOnlineStyleUrl = DEFAULT_ONLINE_STYLE_URL,
    defaultIsArchiveDevice = DEFAULT_IS_ARCHIVE_DEVICE,
    makeWebsocket = (url) => new WebSocket(url),
  }) {
    super()
    this.#keyManager = new KeyManager(rootKey)
    this.#deviceId = getDeviceId(this.#keyManager)
    this.#defaultConfigPath = defaultConfigPath
    this.#defaultIsArchiveDevice = defaultIsArchiveDevice
    this.#makeWebsocket = makeWebsocket
    const logger = (this.#loggerBase = new Logger({ deviceId: this.#deviceId }))
    this.#l = Logger.create('manager', logger)
    if (dbFolder === ':memory:') {
      throw new Error('In-Memory storage not supported as of 5.0.0')
    }
    this.#dbFolder = dbFolder
    this.#projectMigrationsFolder = projectMigrationsFolder
    const sqlite = new Database(
      dbFolder === ':memory:'
        ? ':memory:'
        : path.join(dbFolder, CLIENT_SQLITE_FILE_NAME)
    )
    sqlite.pragma('journal_mode=WAL')
    this.#db = drizzle(sqlite)
    migrate(this.#db, {
      migrationsFolder: clientMigrationsFolder,
      migrationFns: {
        '0004_glorious_shape': this.#migrateLeftProjects.bind(this),
      },
    })

    this.#sqlite = sqlite

    this.#localPeers = new LocalPeers({ logger })
    this.#localPeers.on('peers', (peers) => {
      this.emit('local-peers', omitPeerProtomux(peers))
    })
    this.#localPeers.on('discovery-key', (dk) => {
      if (this.#activeProjects.size === 0) {
        this.#l.log('Received dk %h but no active projects', dk)
      }
    })

    this.#projectSettingsIndexWriter = new IndexWriter({
      tables: [projectSettingsTable],
      sqlite,
      logger,
    })
    this.#activeProjects = new Map()

    this.#invite = new InviteApi({
      rpc: this.#localPeers,
      queries: {
        getProjectByInviteId: (projectInviteId) =>
          this.#db
            .select()
            .from(projectKeysTable)
            .where(eq(projectKeysTable.projectInviteId, projectInviteId))
            .get(),
        addProject: this.addProject,
      },
      logger,
    })

    // Must be a string now!
    this.#coreStorage = coreStorage

    this.#fastify = fastify
    this.#fastify.register(BlobServerPlugin, {
      prefix: BLOBS_PREFIX,
      getBlobStore: async (projectPublicId) => {
        const project = await this.getProject(projectPublicId)
        return project[kBlobStore]
      },
    })
    this.#fastify.register(IconServerPlugin, {
      prefix: ICONS_PREFIX,
      getProject: this.getProject.bind(this),
    })
    this.#fastify.register(MapServerPlugin, {
      prefix: MAPS_PREFIX,
      customMapPath,
      defaultOnlineStyleUrl,
      fallbackMapPath,
    })

    this.#localDiscovery = new LocalDiscovery({
      identityKeypair: this.#keyManager.getIdentityKeypair(),
      logger,
    })
    this.#localDiscovery.on('connection', this.#replicate.bind(this))
  }

  get deviceId() {
    return this.#deviceId
  }

  /**
   * @param {'blobs' | 'icons' | 'maps'} mediaType
   * @returns {Promise<string>}
   */
  async #getMediaBaseUrl(mediaType) {
    /** @type {string | null} */
    let prefix = null

    switch (mediaType) {
      case 'blobs': {
        prefix = BLOBS_PREFIX
        break
      }
      case 'icons': {
        prefix = ICONS_PREFIX
        break
      }
      case 'maps': {
        prefix = MAPS_PREFIX
        break
      }
      default: {
        throw new Error(`Unsupported media type ${mediaType}`)
      }
    }

    const base = await getFastifyServerAddress(this.#fastify.server, {
      timeout: 5000,
    })

    return base + '/' + prefix
  }

  /**
   * @param {NoiseSecretStream<any>} noiseStream
   */
  #replicate(noiseStream) {
    const replicationStream = this.#localPeers.connect(noiseStream)

    openedNoiseSecretStream(noiseStream)
      .then((openedNoiseStream) => {
        if (openedNoiseStream.destroyed) return

        const deviceInfo = this.getDeviceInfo()
        if (!hasSavedDeviceInfo(deviceInfo)) return

        const deviceInfoToSend = {
          ...deviceInfo,
          features: [DeviceInfo_RPCFeatures.ack],
        }

        const peerId = keyToId(openedNoiseStream.remotePublicKey)

        return this.#localPeers.sendDeviceInfo(peerId, deviceInfoToSend)
      })
      .catch((e) => {
        // Ignore error but log
        this.#l.log(
          'Failed to send device info to peer %h',
          noiseStream.remotePublicKey,
          e
        )
      })

    return replicationStream
  }

  /**
   * @param {Buffer} keysCipher
   * @param {string} projectId
   * @returns {ProjectKeys}
   */
  #decodeProjectKeysCipher(keysCipher, projectId) {
    const nonce = projectIdToNonce(projectId)
    return ProjectKeys.decode(
      this.#keyManager.decryptLocalMessage(keysCipher, nonce)
    )
  }

  /**
   * @param {string} projectId
   * @returns {Pick<ConstructorParameters<typeof MapeoProject>[0], 'dbPath' | 'coreStorage'>}
   */
  #projectStorage(projectId) {
    return {
      dbPath: path.join(this.#dbFolder, projectId + '.db'),
      coreStorage: path.join(this.#coreStorage, projectId),
    }
  }

  /**
   * The migration in file `0005_military_paper_doll.sql` adds a new
   * `hasLeftProject` that is used to track if a user has left a project.
   * Previously we did not have a way to track if a user had left a project,
   * other than checking their own role within a project. However, we can also
   * use the presence of an encryption key for the data cores as an indication
   * of whether a user has left, because we delete this as part of the leave
   * process, and we do not, prior to this migration, have any code which
   * deletes that for other reasons.
   */
  #migrateLeftProjects() {
    const existingProjectKeys = this.#db
      .select({
        projectId: projectKeysTable.projectId,
        hasLeftProject: projectKeysTable.hasLeftProject,
        keysCipher: projectKeysTable.keysCipher,
      })
      .from(projectKeysTable)
      .all()
    /** @type {{ projectId: string, hasLeftProject: boolean }[]} */
    const toMigrate = []
    for (const {
      projectId,
      hasLeftProject,
      keysCipher,
    } of existingProjectKeys) {
      if (hasLeftProject) continue
      const projectKeys = this.#decodeProjectKeysCipher(keysCipher, projectId)
      if (projectKeys.encryptionKeys && !projectKeys.encryptionKeys.data) {
        toMigrate.push({ projectId, hasLeftProject: true })
      }
    }
    if (toMigrate.length === 0) return
    this.#db.transaction((tx) => {
      for (const { projectId, hasLeftProject } of toMigrate) {
        tx.update(projectKeysTable)
          .set({ hasLeftProject })
          .where(eq(projectKeysTable.projectId, projectId))
          .run()
      }
    })
  }

  /**
   * Helper to encrypt project keys when saving to the projectKeys table
   * @param {Omit<typeof projectKeysTable.$inferInsert, 'keysCipher'> & { projectKeys: ProjectKeys }} opts
   */
  #saveToProjectKeysTable({ projectKeys, ...values }) {
    const encoded = ProjectKeys.encode(projectKeys).finish()
    const nonce = projectIdToNonce(values.projectId)

    const keysCipher = this.#keyManager.encryptLocalMessage(
      Buffer.from(encoded.buffer, encoded.byteOffset, encoded.byteLength),
      nonce
    )

    this.#db
      .insert(projectKeysTable)
      .values({
        keysCipher,
        ...values,
      })
      .onConflictDoUpdate({
        target: projectKeysTable.projectId,
        set: { keysCipher, ...values },
      })
      .run()
  }

  /**
   * Create a new project.
   *
   * @param {{ name?: string, configPath?: string, projectColor?: string, projectDescription?: string }} [options]
   * @returns {Promise<string>} Project public id
   */
  async createProject({
    name,
    configPath = this.#defaultConfigPath,
    projectColor,
    projectDescription,
  } = {}) {
    // 1. Create project keypair
    const projectKeypair = KeyManager.generateProjectKeypair()

    // 2. Create namespace encryption keys
    /** @type {Record<Namespace, Buffer>} */
    const encryptionKeys = {
      auth: randomBytes(32),
      blob: randomBytes(32),
      blobIndex: randomBytes(32),
      config: randomBytes(32),
      data: randomBytes(32),
    }

    // 3. Save keys to client db  projectKeys table
    /** @type {ProjectKeys} */
    const keys = {
      projectKey: projectKeypair.publicKey,
      projectSecretKey: projectKeypair.secretKey,
      encryptionKeys,
    }

    const projectId = projectKeyToId(keys.projectKey)
    const projectPublicId = projectKeyToPublicId(keys.projectKey)
    const projectInviteId = projectKeyToProjectInviteId(keys.projectKey)

    this.#saveToProjectKeysTable({
      projectId,
      projectPublicId,
      projectInviteId,
      projectKeys: keys,
    })

    // 4. Create MapeoProject instance
    const project = await this.#createProjectInstance({
      encryptionKeys,
      projectKey: projectKeypair.publicKey,
      projectSecretKey: projectKeypair.secretKey,
    })

    project.once('close', () => {
      this.#activeProjects.delete(projectPublicId)
    })

    // 5. Write project settings to project instance
    await project.$setProjectSettings({
      name,
      projectColor,
      projectDescription,
    })

    // 6. Write device info into project
    const deviceInfo = this.getDeviceInfo()
    if (hasSavedDeviceInfo(deviceInfo)) {
      await project[kSetOwnDeviceInfo](deviceInfo)
    }

    // TODO: Close the project instance instead of keeping it around
    this.#activeProjects.set(projectPublicId, project)

    // 7. Load config, if relevant
    // TODO: see how to expose warnings to frontend
    // eslint-disable-next-line no-unused-vars
    let warnings
    if (configPath) {
      // eslint-disable-next-line no-unused-vars
      warnings = await project.importConfig({ configPath })
    }

    this.#l.log(
      'created project %h, public id: %S',
      projectKeypair.publicKey,
      projectPublicId
    )

    // 7. Return project public id
    return projectPublicId
  }

  /**
   * @param {string} projectPublicId
   * @returns {Promise<MapeoProject>}
   */
  async getProject(projectPublicId) {
    // 1. Check for existing active project
    const activeProject = this.#activeProjects.get(projectPublicId)

    if (activeProject) return activeProject

    // 2. Create project instance
    const projectKeysTableResult = this.#db
      .select({
        projectId: projectKeysTable.projectId,
        keysCipher: projectKeysTable.keysCipher,
        hasLeftProject: projectKeysTable.hasLeftProject,
      })
      .from(projectKeysTable)
      .where(eq(projectKeysTable.projectPublicId, projectPublicId))
      .get()

    if (!projectKeysTableResult) {
      throw new NotFoundError(`Project ID ${projectPublicId} not found`)
    }

    const { projectId } = projectKeysTableResult

    const projectKeys = this.#decodeProjectKeysCipher(
      projectKeysTableResult.keysCipher,
      projectId
    )

    const project = await this.#createProjectInstance(projectKeys)
    // The leaveProject action could fail before completing, which would mean
    // that data would not be cleared. To be safe, attempt to clear data when
    // trying to create a project instance if we have marked the project as
    // "left".
    if (projectKeysTableResult.hasLeftProject) {
      await project[kClearData]()
    }

    project.once('close', () => {
      this.#activeProjects.delete(projectPublicId)
    })

    // 3. Keep track of project instance as we know it's a properly existing project
    this.#activeProjects.set(projectPublicId, project)

    return project
  }

  /** @param {ProjectKeys} projectKeys */
  async #createProjectInstance(projectKeys) {
    validateProjectKeys(projectKeys)
    const projectId = keyToId(projectKeys.projectKey)
    const isArchiveDevice = this.getIsArchiveDevice()
    const project = new MapeoProject({
      ...this.#projectStorage(projectId),
      ...projectKeys,
      projectMigrationsFolder: this.#projectMigrationsFolder,
      keyManager: this.#keyManager,
      sharedDb: this.#db,
      sharedIndexWriter: this.#projectSettingsIndexWriter,
      localPeers: this.#localPeers,
      logger: this.#loggerBase,
      getMediaBaseUrl: this.#getMediaBaseUrl.bind(this),
      isArchiveDevice,
      makeWebsocket: this.#makeWebsocket,
      getFallbackProjectInfo: () => {
        return this.#db
          .select({ projectInfo: projectKeysTable.projectInfo })
          .from(projectKeysTable)
          .where(eq(projectKeysTable.projectId, projectId))
          .get()?.projectInfo
      },
    })
    return project
  }

  /**
   * @param {{ includeLeft?: boolean }} [opts]
   * @returns {Promise<Array<ListedProject>>}
   */
  async listProjects({ includeLeft = false } = {}) {
    // We use the project keys table as the source of truth for projects that exist
    // because we will always update this table when doing a create or add
    // whereas the project table will only have projects that have been created, or added + synced
    const allProjectKeysResult = this.#db
      .select({
        projectId: projectKeysTable.projectId,
        projectPublicId: projectKeysTable.projectPublicId,
        projectInfo: projectKeysTable.projectInfo,
        hasLeftProject: projectKeysTable.hasLeftProject,
      })
      .from(projectKeysTable)
      .all()

    const allProjectSettingsResult =
      /** @satisfies {Array<ListedProjectSettings>} */ (
        this.#db
          .select({
            docId: projectSettingsTable.docId,
            createdAt: projectSettingsTable.createdAt,
            updatedAt: projectSettingsTable.updatedAt,
            name: projectSettingsTable.name,
            projectColor: projectSettingsTable.projectColor,
            projectDescription: projectSettingsTable.projectDescription,
            sendStats: projectSettingsTable.sendStats,
          })
          .from(projectSettingsTable)
          .all()
          .map((p) => deNullify(p))
      )

    /** @type {Array<ListedProject>} */
    const result = []

    for (const {
      projectId,
      projectPublicId,
      projectInfo,
      hasLeftProject,
    } of allProjectKeysResult) {
      const projectSettings = allProjectSettingsResult.find(
        (p) => p.docId === projectId
      )

      if (hasLeftProject && includeLeft) {
        result.push({
          ...projectInfo,
          projectId: projectPublicId,
          status: 'left',
        })
      } else if (projectSettings) {
        result.push({
          ...excludeKeys(projectSettings, ['docId']),
          projectId: projectPublicId,
          status: 'joined',
        })
      } else if (!hasLeftProject) {
        result.push({
          ...projectInfo,
          projectId: projectPublicId,
          status: 'joining',
        })
      }
    }

    return result
  }

  /**
   * Add a project to this device. After adding a project the client should
   * await `project.$waitForInitialSync()` to ensure that the device has
   * downloaded their proof of project membership and the project config.
   *
   * @param {ProjectToAddDetails} projectToAddDetails
   * @param {{ waitForSync?: boolean }} [opts] Set opts.waitForSync = false to not wait for sync during addProject()
   * @returns {Promise<string>}
   */
  addProject = async (
    {
      projectKey,
      encryptionKeys,
      projectName,
      projectColor,
      projectDescription,
      sendStats = false,
    },
    { waitForSync = true } = {}
  ) => {
    const projectPublicId = projectKeyToPublicId(projectKey)

    // 1. Check for an active project
    const activeProject = this.#activeProjects.get(projectPublicId)

    if (activeProject) {
      throw new Error(`Project with ID ${projectPublicId} already exists`)
    }

    // 2. Check if the project exists in the project keys table
    // If it does, that means the project has already been either created or added before
    const projectId = projectKeyToId(projectKey)
    const projectInviteId = projectKeyToProjectInviteId(projectKey)

    const projectExists = this.#db
      .select()
      .from(projectKeysTable)
      .where(
        and(
          eq(projectKeysTable.projectId, projectId),
          eq(projectKeysTable.hasLeftProject, false)
        )
      )
      .get()

    if (projectExists) {
      throw new Error(`Project with ID ${projectPublicId} already exists`)
    }

    // No awaits here - need to update table in same tick as the projectExists check

    // 3. Update the project keys table
    this.#saveToProjectKeysTable({
      projectId,
      projectPublicId,
      projectInviteId,
      projectKeys: {
        projectKey,
        encryptionKeys,
      },
      projectInfo: {
        name: projectName,
        projectColor,
        projectDescription,
        sendStats,
      },
      hasLeftProject: false,
    })

    // Any errors from here we need to remove project from db because it has not
    // been fully added and synced
    let project = null
    try {
      project = await this.getProject(projectPublicId)
      this.#activeProjects.set(projectPublicId, project)
    } catch (e) {
      // Only happens if getProject or the the DB insert fails
      this.#l.log('ERROR: could not add project', e)
      this.#db
        .delete(projectKeysTable)
        .where(eq(projectKeysTable.projectId, projectId))
        .run()
      throw e
    }

    // Make sure to clean up when closed
    project.once('close', () => {
      this.#activeProjects.delete(projectPublicId)
    })

    try {
      const deviceInfo = this.getDeviceInfo()
      if (hasSavedDeviceInfo(deviceInfo)) {
        await project[kSetOwnDeviceInfo](deviceInfo)
      }
    } catch (e) {
      // Can ignore an error trying to write device info
      this.#l.log(
        'ERROR: failed to write project %h deviceInfo %o',
        projectKey,
        e
      )
    }

    // 5. Wait for initial project sync
    if (waitForSync) {
      try {
        await this.#waitForInitialSync(project)
      } catch (e) {
        this.#l.log('ERROR: could not do initial project sync', e)
      }
    }
    this.#l.log('Added project %h, public ID: %S', projectKey, projectPublicId)
    return projectPublicId
  }

  /**
   * Sync initial data: the `auth` cores which contain the role messages,
   * and the `config` cores which contain the project name & custom config (if
   * it exists). The API consumer should await this after `client.addProject()`
   * to ensure that the device is fully added to the project.
   *
   * @param {MapeoProject} project
   * @param {object} [opts]
   * @param {number} [opts.timeoutMs=45_000] Timeout in milliseconds for max time
   * to wait between sync status updates before giving up. As long as syncing is
   * happening, this will never timeout, but if more than timeoutMs passes
   * without any sync activity, then this will resolve `false` e.g. data has not
   * synced
   * @returns {Promise<boolean>}
   */
  async #waitForInitialSync(project, { timeoutMs = 45_000 } = {}) {
    const [ownRole, isProjectSettingsSynced] = await Promise.all([
      project.$getOwnRole(),
      project.$hasSyncedProjectSettings(),
    ])
    const {
      auth: { localState: authState },
      config: { localState: configState },
    } = project.$sync[kSyncState].getState()
    const isRoleSynced = ownRole !== Roles.NO_ROLE
    // Assumes every project that someone is invited to has at least one record
    // in the auth store - the row record for the invited device
    const isAuthSynced = authState.want === 0 && authState.have > 0
    // Assumes every project that someone is invited to has at least one record
    // in the config store - defining the name of the project.
    // TODO: Enforce adding a project name in the invite method
    const isConfigSynced = configState.want === 0 && configState.have > 0
    if (isRoleSynced && ownRole.sync.config === 'blocked' && isAuthSynced) {
      return true
    }
    if (
      isRoleSynced &&
      isProjectSettingsSynced &&
      isAuthSynced &&
      isConfigSynced
    ) {
      return true
    } else {
      this.#l.log(
        'Pending initial sync: role %s, projectSettings %o, auth %o, config %o',
        isRoleSynced,
        isProjectSettingsSynced,
        isAuthSynced,
        isConfigSynced
      )
    }
    return new Promise((resolve, reject) => {
      /** @param {import('./sync/sync-state.js').State} syncState */
      const onSyncState = (syncState) => {
        clearTimeout(timeoutId)
        if (
          syncState.auth.dataToSync ||
          (syncState.config.dataToSync && ownRole.sync.config === 'allowed')
        ) {
          timeoutId = setTimeout(onTimeout, timeoutMs)
          return
        }
        project.$sync[kSyncState].off('state', onSyncState)
        this.#waitForInitialSync(project, { timeoutMs }).then(resolve, reject)
      }
      const onTimeout = () => {
        project.$sync[kSyncState].off('state', onSyncState)
        reject(new Error('Sync timeout'))
      }
      let timeoutId = setTimeout(onTimeout, timeoutMs)
      project.$sync[kSyncState].on('state', onSyncState)
    })
  }

  /**
   * @typedef {import('./schema/client.js').DeviceInfoParam['deviceType']} RPCDeviceType
   */

  /**
   * @template {import('type-fest').Exact<
   * import('./schema/client.js').DeviceInfoParam & {deviceType?: RPCDeviceType}, T>} T
   * @param {T} deviceInfo
   */
  async setDeviceInfo(deviceInfo) {
    const values = {
      deviceId: this.#deviceId,
      deviceInfo,
    }
    this.#db
      .insert(deviceSettingsTable)
      .values(values)
      .onConflictDoUpdate({
        target: deviceSettingsTable.deviceId,
        set: values,
      })
      .run()

    const listedProjects = await this.listProjects()
    await Promise.all(
      listedProjects.map(async ({ projectId }) => {
        const project = await this.getProject(projectId)
        await project[kSetOwnDeviceInfo](deviceInfo)
      })
    )

    if (deviceInfo.deviceType !== 'selfHostedServer') {
      /** @type {RPCDeviceType} */
      const deviceType = deviceInfo.deviceType
      // We have to make a copy of this because TypeScript can't guarantee that
      // `deviceInfo` won't be mutated by the time it gets to the
      // `sendDeviceInfo` call below.
      const deviceInfoToSend = {
        ...deviceInfo,
        deviceType,
        features: [DeviceInfo_RPCFeatures.ack],
      }
      await Promise.all(
        this.#localPeers.peers
          .filter(({ status }) => status === 'connected')
          .map((peer) =>
            this.#localPeers.sendDeviceInfo(peer.deviceId, deviceInfoToSend)
          )
      )
    }

    this.#l.log('set device info %o', deviceInfo)
  }

  /**
   * @returns {(
   *   {
   *     deviceId: string;
   *     deviceType: DeviceInfoParam['deviceType'];
   *   } & Partial<DeviceInfoParam>
   * )}
   */
  getDeviceInfo() {
    const row = this.#db
      .select()
      .from(deviceSettingsTable)
      .where(eq(deviceSettingsTable.deviceId, this.#deviceId))
      .get()
    return {
      deviceId: this.#deviceId,
      deviceType: DeviceInfo_DeviceType.device_type_unspecified,
      ...row?.deviceInfo,
    }
  }

  /**
   * Set whether this device is an archive device. Archive devices will download
   * all media during sync, where-as non-archive devices will not download media
   * original variants, and only download preview and thumbnail variants.
   * @param {boolean} isArchiveDevice
   * @returns {void}
   */
  setIsArchiveDevice(isArchiveDevice) {
    const values = { deviceId: this.#deviceId, isArchiveDevice }
    const result = this.#db
      .insert(deviceSettingsTable)
      .values(values)
      .onConflictDoUpdate({
        target: deviceSettingsTable.deviceId,
        set: values,
      })
      .run()
    if (!result || result.changes === 0) {
      throw new Error('Failed to set isArchiveDevice')
    }
    for (const project of this.#activeProjects.values()) {
      project[kSetIsArchiveDevice](isArchiveDevice)
    }
  }

  /**
   * Get whether this device is an archive device. Archive devices will download
   * all media during sync, where-as non-archive devices will not download media
   * original variants, and only download preview and thumbnail variants.
   * @returns {boolean} isArchiveDevice
   */
  getIsArchiveDevice() {
    const row = this.#db
      .select()
      .from(deviceSettingsTable)
      .where(eq(deviceSettingsTable.deviceId, this.#deviceId))
      .get()
    if (typeof row?.isArchiveDevice === 'boolean') {
      return row.isArchiveDevice
    } else {
      return this.#defaultIsArchiveDevice
    }
  }

  /**
   * @returns {InviteApi}
   */
  get invite() {
    return this.#invite
  }

  /** @returns {Promise<{ name: string, port: number }>} */
  startLocalPeerDiscoveryServer() {
    return this.#localDiscovery.start()
  }

  /** @type {LocalDiscovery['stop']} */
  stopLocalPeerDiscoveryServer(opts) {
    return this.#localDiscovery.stop(opts)
  }

  /** @type {LocalDiscovery['connectPeer']} */
  connectLocalPeer(peer) {
    this.#localDiscovery.connectPeer(peer)
  }

  /**
   * @returns {Promise<PublicPeerInfo[]>}
   */
  async listLocalPeers() {
    return omitPeerProtomux(this.#localPeers.peers)
  }

  /**
   * Call this when the app goes into the background.
   *
   * Will gracefully shut down sync.
   *
   * @see {@link onForegrounded}
   * @returns {void}
   */
  onBackgrounded() {
    const projects = this.#activeProjects.values()
    for (const project of projects) project.$sync[kRequestFullStop]()
  }

  /**
   * Call this when the app goes into the foreground.
   *
   * Will undo the effects of `onBackgrounded`.
   *
   * @see {@link onBackgrounded}
   * @returns {void}
   */
  onForegrounded() {
    const projects = this.#activeProjects.values()
    for (const project of projects) project.$sync[kRescindFullStopRequest]()
  }

  /**
   * @param {string} projectPublicId
   */
  async leaveProject(projectPublicId) {
    const row = this.#db
      .select({
        keysCipher: projectKeysTable.keysCipher,
        projectId: projectKeysTable.projectId,
        projectInfo: projectKeysTable.projectInfo,
      })
      .from(projectKeysTable)
      .where(eq(projectKeysTable.projectPublicId, projectPublicId))
      .get()

    if (!row) {
      throw new NotFoundError(`Project ID ${projectPublicId} not found`)
    }

    const { keysCipher, projectId, projectInfo } = row

    const projectKeys = this.#decodeProjectKeysCipher(keysCipher, projectId)
    const projectInviteId = projectKeyToProjectInviteId(projectKeys.projectKey)

    const updatedEncryptionKeys = projectKeys.encryptionKeys
      ? // Delete all encryption keys except for auth
        { auth: projectKeys.encryptionKeys.auth }
      : undefined

    this.#saveToProjectKeysTable({
      projectId,
      projectPublicId,
      projectInviteId,
      projectInfo,
      projectKeys: {
        ...projectKeys,
        encryptionKeys: updatedEncryptionKeys,
      },
      hasLeftProject: true,
    })

    this.#db
      .delete(projectSettingsTable)
      .where(eq(projectSettingsTable.docId, projectId))
      .run()

    const project = await this.getProject(projectPublicId)

    await project[kProjectLeave]()

    // Sync any role changes from project leave
    await this.#waitForInitialSync(project)
  }

  async getMapStyleJsonUrl() {
    await pTimeout(this.#fastify.ready(), { milliseconds: 1000 })
    return (await this.#getMediaBaseUrl('maps')) + '/style.json'
  }

  /**
   * Cleans up open resorces and closes open projects
   * @returns {Promise<void>}
   */
  async close() {
    // This added for workers PR
    // await this.#projectSettingsIndexWriter.close()
    await Promise.all(
      [...this.#activeProjects.values()].map((project) => project.close())
    )
    this.#sqlite.close()
  }
}

// We use the `protomux` property of connected peers internally, but we don't
// expose it to the API. I have avoided using a private symbol for this for fear
// that we could accidentally keep references around of protomux instances,
// which could cause a memory leak (it shouldn't, but just to eliminate the
// possibility)

/**
 * Remove the protomux property of connected peers
 *
 * @param {import('./local-peers.js').PeerInfo[]} peers
 * @returns {PublicPeerInfo[]}
 */
function omitPeerProtomux(peers) {
  return peers.map((peer) =>
    'protomux' in peer ? omit(peer, ['protomux']) : peer
  )
}

/**
 * @param {ProjectKeys} projectKeys
 * @returns {asserts projectKeys is ValidatedProjectKeys}
 */
function validateProjectKeys(projectKeys) {
  if (!projectKeys.encryptionKeys) {
    throw new Error('encryptionKeys should not be undefined')
  }
}

/**
 * @param {Awaited<ReturnType<typeof MapeoManager.prototype.getDeviceInfo>>} partialDeviceInfo
 * @returns {partialDeviceInfo is import('./generated/rpc.js').DeviceInfo}
 */
function hasSavedDeviceInfo(partialDeviceInfo) {
  return Boolean(partialDeviceInfo.name)
}<|MERGE_RESOLUTION|>--- conflicted
+++ resolved
@@ -4,11 +4,8 @@
 import Database from 'better-sqlite3'
 import { eq, and } from 'drizzle-orm'
 import { drizzle } from 'drizzle-orm/better-sqlite3'
-<<<<<<< HEAD
 import { migrate } from 'drizzle-orm/better-sqlite3/migrator'
-=======
 import Hypercore from 'hypercore'
->>>>>>> 9acefe6d
 import { TypedEmitter } from 'tiny-typed-emitter'
 import pTimeout from 'p-timeout'
 import { createRequire } from 'module'
