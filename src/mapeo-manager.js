import { randomBytes } from 'crypto'
import path from 'path'
import { KeyManager } from '@mapeo/crypto'
import Database from 'better-sqlite3'
import { eq } from 'drizzle-orm'
import { drizzle } from 'drizzle-orm/better-sqlite3'
import { migrate } from 'drizzle-orm/better-sqlite3/migrator'
import Hypercore from 'hypercore'
import { IndexWriter } from './index-writer/index.js'
import { MapeoProject } from './mapeo-project.js'
import {
  localDeviceInfoTable,
  projectKeysTable,
  projectTable,
} from './schema/client.js'
import { ProjectKeys } from './generated/keys.js'
import {
  deNullify,
  projectIdToNonce,
  projectKeyToId,
  projectKeyToPublicId,
} from './utils.js'
import { RandomAccessFilePool } from './core-manager/random-access-file-pool.js'
import { MapeoRPC } from './rpc/index.js'

/** @typedef {import("@mapeo/schema").ProjectValue} ProjectValue */
/** @typedef {import('./types.js').ProjectId} ProjectId */
/** @typedef {import('./types.js').ProjectPublicId} ProjectPublicId */

const CLIENT_SQLITE_FILE_NAME = 'client.db'

// Max file descriptors that RandomAccessFile should use for hypercore storage
// and index bitfield persistence (used by MultiCoreIndexer). Android has a
// limit of 1024 per process, so choosing 768 to leave 256 descriptors free for
// other things e.g. SQLite and other parts of the app.
const MAX_FILE_DESCRIPTORS = 768

export class MapeoManager {
  #keyManager
  #projectSettingsIndexWriter
  #db
  /** @type {Map<ProjectPublicId, MapeoProject>} */
  #activeProjects
  /** @type {import('./types.js').CoreStorage} */
  #coreStorage
  #dbFolder
<<<<<<< HEAD
  #deviceId
=======
  #rpc
>>>>>>> 273c4572

  /**
   * @param {Object} opts
   * @param {Buffer} opts.rootKey 16-bytes of random data that uniquely identify the device, used to derive a 32-byte master key, which is used to derive all the keypairs used for Mapeo
   * @param {string} opts.dbFolder Folder for sqlite Dbs. Folder must exist. Use ':memory:' to store everything in-memory
   * @param {string | import('./types.js').CoreStorage} opts.coreStorage Folder for hypercore storage or a function that returns a RandomAccessStorage instance
   */
  constructor({ rootKey, dbFolder, coreStorage }) {
    this.#dbFolder = dbFolder
    const sqlite = new Database(
      dbFolder === ':memory:'
        ? ':memory:'
        : path.join(dbFolder, CLIENT_SQLITE_FILE_NAME)
    )
    this.#db = drizzle(sqlite)
    migrate(this.#db, { migrationsFolder: './drizzle/client' })

    this.#rpc = new MapeoRPC()
    this.#keyManager = new KeyManager(rootKey)
    this.#deviceId = this.#keyManager
      .getIdentityKeypair()
      .publicKey.toString('hex')
    this.#projectSettingsIndexWriter = new IndexWriter({
      tables: [projectTable],
      sqlite,
    })
    this.#activeProjects = new Map()

    if (typeof coreStorage === 'string') {
      const pool = new RandomAccessFilePool(MAX_FILE_DESCRIPTORS)
      // @ts-ignore
      this.#coreStorage = Hypercore.createStorage(coreStorage, { pool })
    } else {
      this.#coreStorage = coreStorage
    }
  }

  /**
   * @param {Buffer} keysCipher
   * @param {ProjectId} projectId
   * @returns {ProjectKeys}
   */
  #decodeProjectKeysCipher(keysCipher, projectId) {
    const nonce = projectIdToNonce(projectId)
    return ProjectKeys.decode(
      this.#keyManager.decryptLocalMessage(keysCipher, nonce)
    )
  }

  /**
   * @param {ProjectId} projectId
   * @returns {Pick<ConstructorParameters<typeof MapeoProject>[0], 'dbPath' | 'coreStorage'>}
   */
  #projectStorage(projectId) {
    return {
      dbPath:
        this.#dbFolder === ':memory:'
          ? ':memory:'
          : path.join(this.#dbFolder, projectId + '.db'),
      coreStorage: (name) => this.#coreStorage(path.join(projectId, name)),
    }
  }

  /**
   * @param {Object} opts
   * @param {ProjectId} opts.projectId
   * @param {ProjectPublicId} opts.projectPublicId
   * @param {ProjectKeys} opts.projectKeys
   * @param {import('./generated/rpc.js').Invite_ProjectInfo} [opts.projectInfo]
   */
  #saveToProjectKeysTable({
    projectId,
    projectPublicId,
    projectKeys,
    projectInfo,
  }) {
    const encoded = ProjectKeys.encode(projectKeys).finish()
    const nonce = projectIdToNonce(projectId)

    this.#db
      .insert(projectKeysTable)
      .values({
        projectId,
        projectPublicId,
        keysCipher: this.#keyManager.encryptLocalMessage(
          Buffer.from(encoded.buffer, encoded.byteOffset, encoded.byteLength),
          nonce
        ),
        projectInfo,
      })
      .run()
  }

  /**
   * Create a new project.
   * @param {import('type-fest').Simplify<Partial<Pick<ProjectValue, 'name'>>>} [settings]
   * @returns {Promise<ProjectPublicId>}
   */
  async createProject(settings = {}) {
    // 1. Create project keypair
    const projectKeypair = KeyManager.generateProjectKeypair()

    // 2. Create namespace encryption keys
    /** @type {Record<import('./core-manager/core-index.js').Namespace, Buffer>} */
    const encryptionKeys = {
      auth: randomBytes(32),
      blob: randomBytes(32),
      blobIndex: randomBytes(32),
      config: randomBytes(32),
      data: randomBytes(32),
    }

    // 3. Save keys to client db  projectKeys table
    /** @type {ProjectKeys} */
    const keys = {
      projectKey: projectKeypair.publicKey,
      projectSecretKey: projectKeypair.secretKey,
      encryptionKeys,
    }

    const projectId = projectKeyToId(keys.projectKey)
    const projectPublicId = projectKeyToPublicId(keys.projectKey)

    this.#saveToProjectKeysTable({
      projectId,
      projectPublicId,
      projectKeys: keys,
    })

    // 4. Create MapeoProject instance
    const project = new MapeoProject({
      ...this.#projectStorage(projectId),
      encryptionKeys,
      keyManager: this.#keyManager,
      projectKey: projectKeypair.publicKey,
      projectSecretKey: projectKeypair.secretKey,
      sharedDb: this.#db,
      sharedIndexWriter: this.#projectSettingsIndexWriter,
      rpc: this.#rpc,
    })

    // 5. Write project name and any other relevant metadata to project instance
    await project.$setProjectSettings(settings)

    // TODO: Close the project instance instead of keeping it around
    this.#activeProjects.set(projectPublicId, project)

    // 6. Return project public id
    return projectPublicId
  }

  /**
   * @param {ProjectPublicId} projectPublicId
   * @returns {Promise<MapeoProject>}
   */
  async getProject(projectPublicId) {
    // 1. Check for existing active project
    const activeProject = this.#activeProjects.get(projectPublicId)

    if (activeProject) return activeProject

    // 2. Create project instance
    const projectKeysTableResult = this.#db
      .select({
        projectId: projectKeysTable.projectId,
        keysCipher: projectKeysTable.keysCipher,
      })
      .from(projectKeysTable)
      .where(eq(projectKeysTable.projectPublicId, projectPublicId))
      .get()

    if (!projectKeysTableResult) {
      throw new Error(`NotFound: project ID ${projectPublicId} not found`)
    }

    const projectId = /** @type {ProjectId} */ (
      projectKeysTableResult.projectId
    )

    const projectKeys = this.#decodeProjectKeysCipher(
      projectKeysTableResult.keysCipher,
      projectId
    )

    const project = new MapeoProject({
      ...this.#projectStorage(projectId),
      ...projectKeys,
      keyManager: this.#keyManager,
      sharedDb: this.#db,
      sharedIndexWriter: this.#projectSettingsIndexWriter,
      rpc: this.#rpc,
    })

    // 3. Keep track of project instance as we know it's a properly existing project
    this.#activeProjects.set(projectPublicId, project)

    return project
  }

  /**
   * @returns {Promise<Array<Pick<ProjectValue, 'name'> & { projectId: ProjectPublicId, createdAt?: string, updatedAt?: string }>>}
   */
  async listProjects() {
    // We use the project keys table as the source of truth for projects that exist
    // because we will always update this table when doing a create or add
    // whereas the project table will only have projects that have been created, or added + synced
    const allProjectKeysResult = this.#db
      .select({
        projectId: projectKeysTable.projectId,
        projectPublicId: projectKeysTable.projectPublicId,
        projectInfo: projectKeysTable.projectInfo,
      })
      .from(projectKeysTable)
      .all()

    const allProjectsResult = this.#db
      .select({
        projectId: projectTable.docId,
        createdAt: projectTable.createdAt,
        updatedAt: projectTable.updatedAt,
        name: projectTable.name,
      })
      .from(projectTable)
      .all()

    /** @type {Array<Pick<ProjectValue, 'name'> & { projectId: ProjectPublicId, createdAt?: string, updatedAt?: string }>} */
    const result = []

    for (const {
      projectId,
      projectPublicId,
      projectInfo,
    } of allProjectKeysResult) {
      const existingProject = allProjectsResult.find(
        (p) => p.projectId === projectId
      )

      result.push(
        deNullify({
          projectId: /** @type {ProjectPublicId} */ (projectPublicId),
          createdAt: existingProject?.createdAt,
          updatedAt: existingProject?.updatedAt,
          name: existingProject?.name || projectInfo.name,
        })
      )
    }

    return result
  }

  /**
   * @param {import('./generated/rpc.js').Invite} invite
   * @returns {Promise<ProjectPublicId>}
   */
  async addProject({ projectKey, encryptionKeys, projectInfo }) {
    const projectPublicId = projectKeyToPublicId(projectKey)

    // 1. Check for an active project
    const activeProject = this.#activeProjects.get(projectPublicId)

    if (activeProject) {
      throw new Error(`Project with ID ${projectPublicId} already exists`)
    }

    // 2. Check if the project exists in the project keys table
    // If it does, that means the project has already been either created or added before
    const projectId = projectKeyToId(projectKey)

    const projectExists = this.#db
      .select()
      .from(projectKeysTable)
      .where(eq(projectKeysTable.projectId, projectId))
      .get()

    if (projectExists) {
      throw new Error(`Project with ID ${projectPublicId} already exists`)
    }

    // TODO: Relies on completion of https://github.com/digidem/mapeo-core-next/issues/233
    // 3. Sync auth + config cores

    // 4. Update the project keys table
    this.#saveToProjectKeysTable({
      projectId,
      projectPublicId,
      projectKeys: {
        projectKey,
        encryptionKeys,
      },
      projectInfo,
    })

    return projectPublicId
  }

  /**
   * @template {import('type-fest').Exact<import('./schema/client.js').DeviceInfoParam, T>} T
   * @param {T} deviceInfo
   */
  async setDeviceInfo(deviceInfo) {
    const values = { deviceId: this.#deviceId, deviceInfo }
    this.#db
      .insert(localDeviceInfoTable)
      .values(values)
      .onConflictDoUpdate({
        target: localDeviceInfoTable.deviceId,
        set: values,
      })
      .run()
  }

  /**
   * @returns {Promise<Partial<import('./schema/client.js').DeviceInfoParam>>}
   */
  async getDeviceInfo() {
    const row = this.#db
      .select()
      .from(localDeviceInfoTable)
      .where(eq(localDeviceInfoTable.deviceId, this.#deviceId))
      .get()
    return row ? row.deviceInfo : {}
  }
}<|MERGE_RESOLUTION|>--- conflicted
+++ resolved
@@ -44,11 +44,8 @@
   /** @type {import('./types.js').CoreStorage} */
   #coreStorage
   #dbFolder
-<<<<<<< HEAD
   #deviceId
-=======
   #rpc
->>>>>>> 273c4572
 
   /**
    * @param {Object} opts
