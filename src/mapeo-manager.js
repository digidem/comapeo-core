import { randomBytes } from 'crypto'
import path from 'path'
import { KeyManager } from '@mapeo/crypto'
import Database from 'better-sqlite3'
import { eq } from 'drizzle-orm'
import { drizzle } from 'drizzle-orm/better-sqlite3'
import Hypercore from 'hypercore'
import { TypedEmitter } from 'tiny-typed-emitter'
import pTimeout from 'p-timeout'
import { createRequire } from 'module'
import * as clientSchema from './schema/client.js'
import { IndexWriterWrapper as IndexWriter } from './index-writer/index.js'
import {
  MapeoProject,
  kBlobStore,
  kClearData,
  kProjectLeave,
  kSetIsArchiveDevice,
  kSetOwnDeviceInfo,
} from './mapeo-project.js'
import {
  deviceSettingsTable,
  projectKeysTable,
  projectSettingsTable,
} from './schema/client.js'
import { ProjectKeys } from './generated/keys.js'
import {
  DeviceInfo_RPCFeatures,
  DeviceInfo_DeviceType,
} from './generated/rpc.js'
import {
  deNullify,
  getDeviceId,
  keyToId,
  projectIdToNonce,
  projectKeyToId,
  projectKeyToProjectInviteId,
  projectKeyToPublicId,
} from './utils.js'
import { openedNoiseSecretStream } from './lib/noise-secret-stream-helpers.js'
import { omit } from './lib/omit.js'
import { RandomAccessFilePool } from './core-manager/random-access-file-pool.js'
import BlobServerPlugin from './fastify-plugins/blobs.js'
import IconServerPlugin from './fastify-plugins/icons.js'
import { plugin as MapServerPlugin } from './fastify-plugins/maps.js'
import { getFastifyServerAddress } from './fastify-plugins/utils.js'
import { LocalPeers } from './local-peers.js'
import { InviteApi } from './invite/invite-api.js'
import { LocalDiscovery } from './discovery/local-discovery.js'
import { Roles, BLOCKED_ROLE } from './roles.js'
import { Logger } from './logger.js'
import {
  kSyncState,
  kRequestFullStop,
  kRescindFullStopRequest,
} from './sync/sync-api.js'
import { NotFoundError } from './errors.js'
import { WebSocket } from 'ws'
import { excludeKeys } from 'filter-obj'
import { migrate } from './lib/drizzle-helpers.js'

/** @import NoiseSecretStream from '@hyperswarm/secret-stream' */
/** @import { SetNonNullable } from 'type-fest' */
/** @import { ProjectJoinDetails, } from './generated/rpc.js' */
/** @import { CoreStorage, Namespace } from './types.js' */
/** @import { DeviceInfoParam, ProjectInfo } from './schema/client.js' */
/** @import { ProjectSettings, ProjectSettingsValue } from '@comapeo/schema' */

/** @typedef {SetNonNullable<ProjectKeys, 'encryptionKeys'>} ValidatedProjectKeys */
/** @typedef {Pick<ProjectJoinDetails, 'projectKey' | 'encryptionKeys'> & { projectName: string, projectColor?: string, projectDescription?: string, sendStats?: boolean }} ProjectToAddDetails */
/** @typedef {Pick<ProjectSettings, 'createdAt' | 'updatedAt' | 'name' | 'projectColor' | 'projectDescription' | 'sendStats'>} ListedProjectSettings */
/** @typedef {ListedProjectSettings & { status: 'joined', projectId: string } | ProjectInfo & { status: 'joining' | 'left', projectId: string }} ListedProject */

const CLIENT_SQLITE_FILE_NAME = 'client.db'

// Max file descriptors that RandomAccessFile should use for hypercore storage
// and index bitfield persistence (used by MultiCoreIndexer). Android has a
// limit of 1024 per process, so choosing 768 to leave 256 descriptors free for
// other things e.g. SQLite and other parts of the app.
const MAX_FILE_DESCRIPTORS = 768

// Prefix names for routes registered with http server
const BLOBS_PREFIX = 'blobs'
const ICONS_PREFIX = 'icons'
const MAPS_PREFIX = 'maps'

const require = createRequire(import.meta.url)
export const DEFAULT_FALLBACK_MAP_FILE_PATH = require.resolve(
  '@comapeo/fallback-smp'
)

export const DEFAULT_ONLINE_STYLE_URL =
  'https://demotiles.maplibre.org/style.json'

export const DEFAULT_IS_ARCHIVE_DEVICE = true

/**
 * @typedef {Omit<import('./local-peers.js').PeerInfo, 'protomux'>} PublicPeerInfo
 */

/**
 * @typedef {object} MapeoManagerEvents
 * @property {(peers: PublicPeerInfo[]) => void} local-peers Emitted when the list of connected peers changes (new ones added, or connection status changes)
 */

/**
 * @extends {TypedEmitter<MapeoManagerEvents>}
 */
export class MapeoManager extends TypedEmitter {
  #keyManager
  #projectSettingsIndexWriter
  #db
  #sqlite
  // Maps project public id -> project instance
  /** @type {Map<string, MapeoProject>} */
  #activeProjects
  /** @type {CoreStorage} */
  #coreStorage
  #dbFolder
  /** @type {string} */
  #projectMigrationsFolder
  #deviceId
  #localPeers
  #invite
  #fastify
  #localDiscovery
  #loggerBase
  #l
  #defaultConfigPath
  #makeWebsocket
  #useIndexWorkers
  #defaultIsArchiveDevice

  /**
   * @param {Object} opts
   * @param {Buffer} opts.rootKey 16-bytes of random data that uniquely identify the device, used to derive a 32-byte master key, which is used to derive all the keypairs used for Mapeo
   * @param {string} opts.dbFolder Folder for sqlite Dbs. Folder must exist. Use ':memory:' to store everything in-memory
   * @param {string} opts.projectMigrationsFolder path for drizzle migrations folder for project database
   * @param {string} opts.clientMigrationsFolder path for drizzle migrations folder for client database
   * @param {string | CoreStorage} opts.coreStorage Folder for hypercore storage or a function that returns a RandomAccessStorage instance
   * @param {import('fastify').FastifyInstance} opts.fastify Fastify server instance
   * @param {String} [opts.defaultConfigPath]
   * @param {string} [opts.customMapPath] File path to a locally stored Styled Map Package (SMP).
   * @param {string} [opts.fallbackMapPath] File path to a locally stored Styled Map Package (SMP)
   * @param {string} [opts.defaultOnlineStyleUrl] URL for an online-hosted StyleJSON asset.
   * @param {boolean} [opts.defaultIsArchiveDevice] Whether the node is an archive device by default
   * @param {(url: string) => WebSocket} [opts.makeWebsocket]
   * @param {boolean} [opts.useIndexWorkers] if true, use a worker thread for each project for indexing cores to sqlite
   */
  constructor({
    rootKey,
    dbFolder,
    projectMigrationsFolder,
    clientMigrationsFolder,
    coreStorage,
    fastify,
    defaultConfigPath,
    customMapPath,
    fallbackMapPath = DEFAULT_FALLBACK_MAP_FILE_PATH,
    defaultOnlineStyleUrl = DEFAULT_ONLINE_STYLE_URL,
    defaultIsArchiveDevice = DEFAULT_IS_ARCHIVE_DEVICE,
    makeWebsocket = (url) => new WebSocket(url),
    useIndexWorkers = false,
  }) {
    super()
    this.#keyManager = new KeyManager(rootKey)
    this.#deviceId = getDeviceId(this.#keyManager)
    this.#defaultConfigPath = defaultConfigPath
    this.#defaultIsArchiveDevice = defaultIsArchiveDevice
    this.#makeWebsocket = makeWebsocket
    const logger = (this.#loggerBase = new Logger({ deviceId: this.#deviceId }))
    this.#l = Logger.create('manager', logger)
    this.#dbFolder = dbFolder
    this.#projectMigrationsFolder = projectMigrationsFolder
    this.#useIndexWorkers = useIndexWorkers

    const sqlite = new Database(
      dbFolder === ':memory:'
        ? ':memory:'
        : path.join(dbFolder, CLIENT_SQLITE_FILE_NAME)
    )
    sqlite.pragma('journal_mode=WAL')
    this.#db = drizzle(sqlite, { schema: clientSchema })
    migrate(this.#db, {
      migrationsFolder: clientMigrationsFolder,
      migrationFns: {
        '0004_glorious_shape': this.#migrateLeftProjects.bind(this),
      },
    })

    this.#sqlite = sqlite

    this.#localPeers = new LocalPeers({ logger })
    this.#localPeers.on('peers', (peers) => {
      this.emit('local-peers', omitPeerProtomux(peers))
    })
    this.#localPeers.on('discovery-key', (dk) => {
      if (this.#activeProjects.size === 0) {
        this.#l.log('Received dk %h but no active projects', dk)
      }
    })

    this.#projectSettingsIndexWriter = new IndexWriter({
      tables: [projectSettingsTable],
      sqlite,
      logger,
    })
    this.#activeProjects = new Map()

    this.#invite = new InviteApi({
      rpc: this.#localPeers,
      queries: {
        getProjectByInviteId: (projectInviteId) =>
          this.#db
            .select()
            .from(projectKeysTable)
            .where(eq(projectKeysTable.projectInviteId, projectInviteId))
            .get(),
        addProject: this.addProject,
      },
      logger,
    })

    if (typeof coreStorage === 'string') {
      const pool = new RandomAccessFilePool(MAX_FILE_DESCRIPTORS)
      // @ts-expect-error
      this.#coreStorage = Hypercore.defaultStorage(coreStorage, { pool })
    } else {
      this.#coreStorage = coreStorage
    }

    this.#fastify = fastify
    this.#fastify.register(BlobServerPlugin, {
      prefix: BLOBS_PREFIX,
      getBlobStore: async (projectPublicId) => {
        const project = await this.getProject(projectPublicId)
        return project[kBlobStore]
      },
    })
    this.#fastify.register(IconServerPlugin, {
      prefix: ICONS_PREFIX,
      getProject: this.getProject.bind(this),
    })
    this.#fastify.register(MapServerPlugin, {
      prefix: MAPS_PREFIX,
      customMapPath,
      defaultOnlineStyleUrl,
      fallbackMapPath,
    })

    this.#localDiscovery = new LocalDiscovery({
      identityKeypair: this.#keyManager.getIdentityKeypair(),
      logger,
    })
    this.#localDiscovery.on('connection', this.#replicate.bind(this))
  }

  get deviceId() {
    return this.#deviceId
  }

  /**
   * @param {'blobs' | 'icons' | 'maps'} mediaType
   * @returns {Promise<string>}
   */
  async #getMediaBaseUrl(mediaType) {
    /** @type {string | null} */
    let prefix = null

    switch (mediaType) {
      case 'blobs': {
        prefix = BLOBS_PREFIX
        break
      }
      case 'icons': {
        prefix = ICONS_PREFIX
        break
      }
      case 'maps': {
        prefix = MAPS_PREFIX
        break
      }
      default: {
        throw new Error(`Unsupported media type ${mediaType}`)
      }
    }

    const base = await getFastifyServerAddress(this.#fastify.server, {
      timeout: 5000,
    })

    return base + '/' + prefix
  }

  /**
   * @param {NoiseSecretStream<any>} noiseStream
   */
  #replicate(noiseStream) {
    const replicationStream = this.#localPeers.connect(noiseStream)

    openedNoiseSecretStream(noiseStream)
      .then((openedNoiseStream) => {
        if (openedNoiseStream.destroyed) return

        const deviceInfo = this.getDeviceInfo()
        if (!hasSavedDeviceInfo(deviceInfo)) return

        const deviceInfoToSend = {
          ...deviceInfo,
          features: [DeviceInfo_RPCFeatures.ack],
        }

        const peerId = keyToId(openedNoiseStream.remotePublicKey)

        return this.#localPeers.sendDeviceInfo(peerId, deviceInfoToSend)
      })
      .catch((e) => {
        // Ignore error but log
        this.#l.log(
          'Failed to send device info to peer %h',
          noiseStream.remotePublicKey,
          e
        )
      })

    return replicationStream
  }

  /**
   * @param {Buffer} keysCipher
   * @param {string} projectId
   * @returns {ProjectKeys}
   */
  #decodeProjectKeysCipher(keysCipher, projectId) {
    const nonce = projectIdToNonce(projectId)
    return ProjectKeys.decode(
      this.#keyManager.decryptLocalMessage(keysCipher, nonce)
    )
  }

  /**
   * @param {string} projectId
   * @returns {Pick<ConstructorParameters<typeof MapeoProject>[0], 'dbPath' | 'coreStorage'>}
   */
  #projectStorage(projectId) {
    return {
      dbPath:
        this.#dbFolder === ':memory:'
          ? ':memory:'
          : path.join(this.#dbFolder, projectId + '.db'),
      coreStorage: (name) => this.#coreStorage(path.join(projectId, name)),
    }
  }

  /**
   * The migration in file `0005_military_paper_doll.sql` adds a new
   * `hasLeftProject` that is used to track if a user has left a project.
   * Previously we did not have a way to track if a user had left a project,
   * other than checking their own role within a project. However, we can also
   * use the presence of an encryption key for the data cores as an indication
   * of whether a user has left, because we delete this as part of the leave
   * process, and we do not, prior to this migration, have any code which
   * deletes that for other reasons.
   */
  #migrateLeftProjects() {
    const existingProjectKeys = this.#db
      .select({
        projectId: projectKeysTable.projectId,
        hasLeftProject: projectKeysTable.hasLeftProject,
        keysCipher: projectKeysTable.keysCipher,
      })
      .from(projectKeysTable)
      .all()
    /** @type {{ projectId: string, hasLeftProject: boolean }[]} */
    const toMigrate = []
    for (const {
      projectId,
      hasLeftProject,
      keysCipher,
    } of existingProjectKeys) {
      if (hasLeftProject) continue
      const projectKeys = this.#decodeProjectKeysCipher(keysCipher, projectId)
      if (projectKeys.encryptionKeys && !projectKeys.encryptionKeys.data) {
        toMigrate.push({ projectId, hasLeftProject: true })
      }
    }
    if (toMigrate.length === 0) return
    this.#db.transaction((tx) => {
      for (const { projectId, hasLeftProject } of toMigrate) {
        tx.update(projectKeysTable)
          .set({ hasLeftProject })
          .where(eq(projectKeysTable.projectId, projectId))
          .run()
      }
    })
  }

  /**
   * Helper to encrypt project keys when saving to the projectKeys table
   * @param {Omit<typeof projectKeysTable.$inferInsert, 'keysCipher'> & { projectKeys: ProjectKeys }} opts
   */
  #saveToProjectKeysTable({ projectKeys, ...values }) {
    const encoded = ProjectKeys.encode(projectKeys).finish()
    const nonce = projectIdToNonce(values.projectId)

    const keysCipher = this.#keyManager.encryptLocalMessage(
      Buffer.from(encoded.buffer, encoded.byteOffset, encoded.byteLength),
      nonce
    )

    this.#db
      .insert(projectKeysTable)
      .values({
        keysCipher,
        ...values,
      })
      .onConflictDoUpdate({
        target: projectKeysTable.projectId,
        set: { keysCipher, ...values },
      })
      .run()
  }

  /**
   * Create a new project.
   *
   * @param {{ name?: string, configPath?: string, projectColor?: string, projectDescription?: string }} [options]
   * @returns {Promise<string>} Project public id
   */
  async createProject({
    name,
    configPath = this.#defaultConfigPath,
    projectColor,
    projectDescription,
  } = {}) {
    // 1. Create project keypair
    const projectKeypair = KeyManager.generateProjectKeypair()

    // 2. Create namespace encryption keys
    /** @type {Record<Namespace, Buffer>} */
    const encryptionKeys = {
      auth: randomBytes(32),
      blob: randomBytes(32),
      blobIndex: randomBytes(32),
      config: randomBytes(32),
      data: randomBytes(32),
    }

    // 3. Save keys to client db  projectKeys table
    /** @type {ProjectKeys} */
    const keys = {
      projectKey: projectKeypair.publicKey,
      projectSecretKey: projectKeypair.secretKey,
      encryptionKeys,
    }

    const projectId = projectKeyToId(keys.projectKey)
    const projectPublicId = projectKeyToPublicId(keys.projectKey)
    const projectInviteId = projectKeyToProjectInviteId(keys.projectKey)

    this.#saveToProjectKeysTable({
      projectId,
      projectPublicId,
      projectInviteId,
      projectKeys: keys,
    })

    // 4. Create MapeoProject instance
    const project = await this.#createProjectInstance({
      encryptionKeys,
      projectKey: projectKeypair.publicKey,
      projectSecretKey: projectKeypair.secretKey,
    })

    project.once('close', () => {
      this.#activeProjects.delete(projectPublicId)
    })

    // 5. Write project settings to project instance
    await project.$setProjectSettings({
      name,
      projectColor,
      projectDescription,
    })

    // 6. Write device info into project
    const deviceInfo = this.getDeviceInfo()
    if (hasSavedDeviceInfo(deviceInfo)) {
      await project[kSetOwnDeviceInfo](deviceInfo)
    }

    // TODO: Close the project instance instead of keeping it around
    this.#activeProjects.set(projectPublicId, project)

    // 7. Load config, if relevant
    // TODO: see how to expose warnings to frontend
    // eslint-disable-next-line no-unused-vars
    let warnings
    if (configPath) {
      // eslint-disable-next-line no-unused-vars
      warnings = await project.importConfig({ configPath })
    }

    this.#l.log(
      'created project %h, public id: %S',
      projectKeypair.publicKey,
      projectPublicId
    )

    // 7. Return project public id
    return projectPublicId
  }

  /**
   * @param {string} projectPublicId
   * @returns {Promise<MapeoProject>}
   */
  async getProject(projectPublicId) {
    // 1. Check for existing active project
    const activeProject = this.#activeProjects.get(projectPublicId)

    if (activeProject) return activeProject

    // 2. Create project instance
    const projectKeysTableResult = this.#db
      .select({
        projectId: projectKeysTable.projectId,
        keysCipher: projectKeysTable.keysCipher,
        hasLeftProject: projectKeysTable.hasLeftProject,
      })
      .from(projectKeysTable)
      .where(eq(projectKeysTable.projectPublicId, projectPublicId))
      .get()

    if (!projectKeysTableResult) {
      throw new NotFoundError(`Project ID ${projectPublicId} not found`)
    }

    const { projectId } = projectKeysTableResult

    const projectKeys = this.#decodeProjectKeysCipher(
      projectKeysTableResult.keysCipher,
      projectId
    )

    const project = await this.#createProjectInstance(projectKeys)
    // The leaveProject action could fail before completing, which would mean
    // that data would not be cleared. To be safe, attempt to clear data when
    // trying to create a project instance if we have marked the project as
    // "left".
    if (projectKeysTableResult.hasLeftProject) {
      await project[kClearData]()
    }

    project.once('close', () => {
      this.#activeProjects.delete(projectPublicId)
    })

    // 3. Keep track of project instance as we know it's a properly existing project
    this.#activeProjects.set(projectPublicId, project)

    return project
  }

  /** @param {ProjectKeys} projectKeys */
  async #createProjectInstance(projectKeys) {
    validateProjectKeys(projectKeys)
    const projectId = keyToId(projectKeys.projectKey)
    const isArchiveDevice = this.getIsArchiveDevice()
    const project = new MapeoProject({
      ...this.#projectStorage(projectId),
      ...projectKeys,
      projectMigrationsFolder: this.#projectMigrationsFolder,
      keyManager: this.#keyManager,
      sharedDb: this.#db,
      sharedIndexWriter: this.#projectSettingsIndexWriter,
      localPeers: this.#localPeers,
      logger: this.#loggerBase,
      getMediaBaseUrl: this.#getMediaBaseUrl.bind(this),
      isArchiveDevice,
      makeWebsocket: this.#makeWebsocket,
      useIndexWorkers: this.#useIndexWorkers,
      getFallbackProjectInfo: () => {
        return this.#db
          .select({ projectInfo: projectKeysTable.projectInfo })
          .from(projectKeysTable)
          .where(eq(projectKeysTable.projectId, projectId))
          .get()?.projectInfo
      },
    })
    return project
  }

  /**
   * @param {{ includeLeft?: boolean }} [opts]
   * @returns {Promise<Array<ListedProject>>}
   */
  async listProjects({ includeLeft = false } = {}) {
    // We use the project keys table as the source of truth for projects that exist
    // because we will always update this table when doing a create or add
    // whereas the project table will only have projects that have been created, or added + synced
    const allProjectKeysResult = this.#db
      .select({
        projectId: projectKeysTable.projectId,
        projectPublicId: projectKeysTable.projectPublicId,
        projectInfo: projectKeysTable.projectInfo,
        hasLeftProject: projectKeysTable.hasLeftProject,
      })
      .from(projectKeysTable)
      .all()

    const allProjectSettingsResult =
      /** @satisfies {Array<ListedProjectSettings>} */ (
        this.#db
          .select({
            docId: projectSettingsTable.docId,
            createdAt: projectSettingsTable.createdAt,
            updatedAt: projectSettingsTable.updatedAt,
            name: projectSettingsTable.name,
            projectColor: projectSettingsTable.projectColor,
            projectDescription: projectSettingsTable.projectDescription,
            sendStats: projectSettingsTable.sendStats,
          })
          .from(projectSettingsTable)
          .all()
          .map((p) => deNullify(p))
      )

    /** @type {Array<ListedProject>} */
    const result = []

    for (const {
      projectId,
      projectPublicId,
      projectInfo,
      hasLeftProject,
    } of allProjectKeysResult) {
      const projectSettings = allProjectSettingsResult.find(
        (p) => p.docId === projectId
      )

      if (hasLeftProject && includeLeft) {
        result.push({
          ...projectInfo,
          projectId: projectPublicId,
          status: 'left',
        })
      } else if (projectSettings) {
        result.push({
          ...excludeKeys(projectSettings, ['docId']),
          projectId: projectPublicId,
          status: 'joined',
        })
      } else if (!hasLeftProject) {
        result.push({
          ...projectInfo,
          projectId: projectPublicId,
          status: 'joining',
        })
      }
    }

    return result
  }

  /**
   * Add a project to this device. After adding a project the client should
   * await `project.$waitForInitialSync()` to ensure that the device has
   * downloaded their proof of project membership and the project config.
   *
   * @param {ProjectToAddDetails} projectToAddDetails
   * @param {{ waitForSync?: boolean }} [opts] Set opts.waitForSync = false to not wait for sync during addProject()
   * @returns {Promise<string>}
   */
  addProject = async (
    {
      projectKey,
      encryptionKeys,
      projectName,
      projectColor,
      projectDescription,
      sendStats = false,
    },
    { waitForSync = true } = {}
  ) => {
    const projectPublicId = projectKeyToPublicId(projectKey)

    // 1. Check for an active project
    const activeProject = this.#activeProjects.get(projectPublicId)

    if (activeProject) {
      throw new Error(`Project with ID ${projectPublicId} already exists`)
    }

    // 2. Check if the project exists in the project keys table
    // If it does, that means the project has already been either created or added before
    const projectId = projectKeyToId(projectKey)
    const projectInviteId = projectKeyToProjectInviteId(projectKey)

    const projectExists = this.#db
      .select()
      .from(projectKeysTable)
      .where(eq(projectKeysTable.projectId, projectId))
      .get()

    if (projectExists) {
      // TODO: Define behavior for adding a project that the user has left
      throw new Error(`Project with ID ${projectPublicId} already exists`)
    }

    // No awaits here - need to update table in same tick as the projectExists check

    // 3. Update the project keys table
    this.#saveToProjectKeysTable({
      projectId,
      projectPublicId,
      projectInviteId,
      projectKeys: {
        projectKey,
        encryptionKeys,
      },
      projectInfo: {
        name: projectName,
        projectColor,
        projectDescription,
        sendStats,
      },
    })

    // Any errors from here we need to remove project from db because it has not
    // been fully added and synced
    let project = null
    try {
      project = await this.getProject(projectPublicId)
      this.#activeProjects.set(projectPublicId, project)
    } catch (e) {
      // Only happens if getProject or the the DB insert fails
      this.#l.log('ERROR: could not add project', e)
      this.#db
        .delete(projectKeysTable)
        .where(eq(projectKeysTable.projectId, projectId))
        .run()
      throw e
    }

    project.once('close', () => {
      this.#activeProjects.delete(projectPublicId)
    })

    try {
      const deviceInfo = this.getDeviceInfo()
      if (hasSavedDeviceInfo(deviceInfo)) {
        await project[kSetOwnDeviceInfo](deviceInfo)
      }
    } catch (e) {
      // Can ignore an error trying to write device info
      this.#l.log(
        'ERROR: failed to write project %h deviceInfo %o',
        projectKey,
        e
      )
    }

    // 5. Wait for initial project sync
    if (waitForSync) {
      try {
        await this.#waitForInitialSync(project)
      } catch (e) {
        // Needed for TS to allow e.stack 🙄
        if (!(e instanceof Error)) throw e
        this.#l.log('ERROR: could not do initial project sync', e.stack)
      }
    }
    this.#l.log('Added project %h, public ID: %S', projectKey, projectPublicId)
    return projectPublicId
  }

  /**
   * Sync initial data: the `auth` cores which contain the role messages,
   * and the `config` cores which contain the project name & custom config (if
   * it exists). The API consumer should await this after `client.addProject()`
   * to ensure that the device is fully added to the project.
   *
   * @param {MapeoProject} project
   * @param {object} [opts]
   * @param {number} [opts.timeoutMs=45_000] Timeout in milliseconds for max time
   * to wait between sync status updates before giving up. As long as syncing is
   * happening, this will never timeout, but if more than timeoutMs passes
   * without any sync activity, then this will resolve `false` e.g. data has not
   * synced
   * @returns {Promise<boolean>}
   */
  async #waitForInitialSync(project, { timeoutMs = 45_000 } = {}) {
    const [ownRole, isProjectSettingsSynced] = await Promise.all([
      project.$getOwnRole(),
      project.$hasSyncedProjectSettings(),
    ])
    const {
      auth: { localState: authState },
      config: { localState: configState },
    } = project.$sync[kSyncState].getState()
    const isRoleSynced = ownRole !== Roles.NO_ROLE
    // Assumes every project that someone is invited to has at least one record
    // in the auth store - the row record for the invited device
    const isAuthSynced = authState.want === 0 && authState.have > 0
    // Assumes every project that someone is invited to has at least one record
    // in the config store - defining the name of the project.
    // TODO: Enforce adding a project name in the invite method
    const isConfigSynced = configState.want === 0 && configState.have > 0
<<<<<<< HEAD
    // Blocked members only get auth cores
    if (ownRole === BLOCKED_ROLE && isAuthSynced) return true
=======
    if (isRoleSynced && ownRole.sync.config === 'blocked' && isAuthSynced) {
      return true
    }
>>>>>>> e161d74b
    if (
      isRoleSynced &&
      isProjectSettingsSynced &&
      isAuthSynced &&
      isConfigSynced
    ) {
      return true
    } else {
      this.#l.log(
        'Pending initial sync: role %s, projectSettings %o, auth %o, config %o',
<<<<<<< HEAD
        ownRole.name,
=======
        isRoleSynced,
>>>>>>> e161d74b
        isProjectSettingsSynced,
        isAuthSynced,
        isConfigSynced
      )
    }
    return new Promise((resolve, reject) => {
      /** @param {import('./sync/sync-state.js').State} syncState */
      const onSyncState = (syncState) => {
        clearTimeout(timeoutId)
        if (
          syncState.auth.dataToSync ||
          (syncState.config.dataToSync && ownRole.sync.config === 'allowed')
        ) {
          timeoutId = setTimeout(onTimeout, timeoutMs)
          return
        }
        project.$sync[kSyncState].off('state', onSyncState)
        this.#waitForInitialSync(project, { timeoutMs }).then(resolve, reject)
      }
      const onTimeout = () => {
        project.$sync[kSyncState].off('state', onSyncState)
        reject(new Error('Sync timeout'))
      }
      let timeoutId = setTimeout(onTimeout, timeoutMs)
      project.$sync[kSyncState].on('state', onSyncState)
    })
  }

  /**
   * @typedef {import('./schema/client.js').DeviceInfoParam['deviceType']} RPCDeviceType
   */

  /**
   * @template {import('type-fest').Exact<
   * import('./schema/client.js').DeviceInfoParam & {deviceType?: RPCDeviceType}, T>} T
   * @param {T} deviceInfo
   */
  async setDeviceInfo(deviceInfo) {
    const values = {
      deviceId: this.#deviceId,
      deviceInfo,
    }
    this.#db
      .insert(deviceSettingsTable)
      .values(values)
      .onConflictDoUpdate({
        target: deviceSettingsTable.deviceId,
        set: values,
      })
      .run()

    const listedProjects = await this.listProjects()
    await Promise.all(
      listedProjects.map(async ({ projectId }) => {
        const project = await this.getProject(projectId)
        await project[kSetOwnDeviceInfo](deviceInfo)
      })
    )

    if (deviceInfo.deviceType !== 'selfHostedServer') {
      /** @type {RPCDeviceType} */
      const deviceType = deviceInfo.deviceType
      // We have to make a copy of this because TypeScript can't guarantee that
      // `deviceInfo` won't be mutated by the time it gets to the
      // `sendDeviceInfo` call below.
      const deviceInfoToSend = {
        ...deviceInfo,
        deviceType,
        features: [DeviceInfo_RPCFeatures.ack],
      }
      await Promise.all(
        this.#localPeers.peers
          .filter(({ status }) => status === 'connected')
          .map((peer) =>
            this.#localPeers.sendDeviceInfo(peer.deviceId, deviceInfoToSend)
          )
      )
    }

    this.#l.log('set device info %o', deviceInfo)
  }

  /**
   * @returns {(
   *   {
   *     deviceId: string;
   *     deviceType: DeviceInfoParam['deviceType'];
   *   } & Partial<DeviceInfoParam>
   * )}
   */
  getDeviceInfo() {
    const row = this.#db
      .select()
      .from(deviceSettingsTable)
      .where(eq(deviceSettingsTable.deviceId, this.#deviceId))
      .get()
    return {
      deviceId: this.#deviceId,
      deviceType: DeviceInfo_DeviceType.device_type_unspecified,
      ...row?.deviceInfo,
    }
  }

  /**
   * Set whether this device is an archive device. Archive devices will download
   * all media during sync, where-as non-archive devices will not download media
   * original variants, and only download preview and thumbnail variants.
   * @param {boolean} isArchiveDevice
   * @returns {void}
   */
  setIsArchiveDevice(isArchiveDevice) {
    const values = { deviceId: this.#deviceId, isArchiveDevice }
    const result = this.#db
      .insert(deviceSettingsTable)
      .values(values)
      .onConflictDoUpdate({
        target: deviceSettingsTable.deviceId,
        set: values,
      })
      .run()
    if (!result || result.changes === 0) {
      throw new Error('Failed to set isArchiveDevice')
    }
    for (const project of this.#activeProjects.values()) {
      project[kSetIsArchiveDevice](isArchiveDevice)
    }
  }

  /**
   * Get whether this device is an archive device. Archive devices will download
   * all media during sync, where-as non-archive devices will not download media
   * original variants, and only download preview and thumbnail variants.
   * @returns {boolean} isArchiveDevice
   */
  getIsArchiveDevice() {
    const row = this.#db
      .select()
      .from(deviceSettingsTable)
      .where(eq(deviceSettingsTable.deviceId, this.#deviceId))
      .get()
    if (typeof row?.isArchiveDevice === 'boolean') {
      return row.isArchiveDevice
    } else {
      return this.#defaultIsArchiveDevice
    }
  }

  /**
   * @returns {InviteApi}
   */
  get invite() {
    return this.#invite
  }

  /** @returns {Promise<{ name: string, port: number }>} */
  startLocalPeerDiscoveryServer() {
    return this.#localDiscovery.start()
  }

  /** @type {LocalDiscovery['stop']} */
  stopLocalPeerDiscoveryServer(opts) {
    return this.#localDiscovery.stop(opts)
  }

  /** @type {LocalDiscovery['connectPeer']} */
  connectLocalPeer(peer) {
    this.#localDiscovery.connectPeer(peer)
  }

  /**
   * @returns {Promise<PublicPeerInfo[]>}
   */
  async listLocalPeers() {
    return omitPeerProtomux(this.#localPeers.peers)
  }

  /**
   * Call this when the app goes into the background.
   *
   * Will gracefully shut down sync.
   *
   * @see {@link onForegrounded}
   * @returns {void}
   */
  onBackgrounded() {
    const projects = this.#activeProjects.values()
    for (const project of projects) project.$sync[kRequestFullStop]()
  }

  /**
   * Call this when the app goes into the foreground.
   *
   * Will undo the effects of `onBackgrounded`.
   *
   * @see {@link onBackgrounded}
   * @returns {void}
   */
  onForegrounded() {
    const projects = this.#activeProjects.values()
    for (const project of projects) project.$sync[kRescindFullStopRequest]()
  }

  /**
   * @param {string} projectPublicId
   */
  async leaveProject(projectPublicId) {
    const row = this.#db
      .select({
        keysCipher: projectKeysTable.keysCipher,
        projectId: projectKeysTable.projectId,
        projectInfo: projectKeysTable.projectInfo,
      })
      .from(projectKeysTable)
      .where(eq(projectKeysTable.projectPublicId, projectPublicId))
      .get()

    if (!row) {
      throw new NotFoundError(`Project ID ${projectPublicId} not found`)
    }

    const { keysCipher, projectId, projectInfo } = row

    const projectKeys = this.#decodeProjectKeysCipher(keysCipher, projectId)
    const projectInviteId = projectKeyToProjectInviteId(projectKeys.projectKey)

    const updatedEncryptionKeys = projectKeys.encryptionKeys
      ? // Delete all encryption keys except for auth
        { auth: projectKeys.encryptionKeys.auth }
      : undefined

    this.#saveToProjectKeysTable({
      projectId,
      projectPublicId,
      projectInviteId,
      projectInfo,
      projectKeys: {
        ...projectKeys,
        encryptionKeys: updatedEncryptionKeys,
      },
      hasLeftProject: true,
    })

    this.#db
      .delete(projectSettingsTable)
      .where(eq(projectSettingsTable.docId, projectId))
      .run()

    const project = await this.getProject(projectPublicId)

    await project[kProjectLeave]()
  }

  async getMapStyleJsonUrl() {
    await pTimeout(this.#fastify.ready(), { milliseconds: 1000 })
    return (await this.#getMediaBaseUrl('maps')) + '/style.json'
  }

  /**
   * Cleans up open resorces and closes open projects
   * @returns {Promise<void>}
   */
  async close() {
    await this.#projectSettingsIndexWriter.close()
    await Promise.all(
      [...this.#activeProjects.values()].map((project) => project.close())
    )
    this.#sqlite.close()
  }
}

// We use the `protomux` property of connected peers internally, but we don't
// expose it to the API. I have avoided using a private symbol for this for fear
// that we could accidentally keep references around of protomux instances,
// which could cause a memory leak (it shouldn't, but just to eliminate the
// possibility)

/**
 * Remove the protomux property of connected peers
 *
 * @param {import('./local-peers.js').PeerInfo[]} peers
 * @returns {PublicPeerInfo[]}
 */
function omitPeerProtomux(peers) {
  return peers.map((peer) =>
    'protomux' in peer ? omit(peer, ['protomux']) : peer
  )
}

/**
 * @param {ProjectKeys} projectKeys
 * @returns {asserts projectKeys is ValidatedProjectKeys}
 */
function validateProjectKeys(projectKeys) {
  if (!projectKeys.encryptionKeys) {
    throw new Error('encryptionKeys should not be undefined')
  }
}

/**
 * @param {Awaited<ReturnType<typeof MapeoManager.prototype.getDeviceInfo>>} partialDeviceInfo
 * @returns {partialDeviceInfo is import('./generated/rpc.js').DeviceInfo}
 */
function hasSavedDeviceInfo(partialDeviceInfo) {
  return Boolean(partialDeviceInfo.name)
}<|MERGE_RESOLUTION|>--- conflicted
+++ resolved
@@ -807,14 +807,9 @@
     // in the config store - defining the name of the project.
     // TODO: Enforce adding a project name in the invite method
     const isConfigSynced = configState.want === 0 && configState.have > 0
-<<<<<<< HEAD
-    // Blocked members only get auth cores
-    if (ownRole === BLOCKED_ROLE && isAuthSynced) return true
-=======
     if (isRoleSynced && ownRole.sync.config === 'blocked' && isAuthSynced) {
       return true
     }
->>>>>>> e161d74b
     if (
       isRoleSynced &&
       isProjectSettingsSynced &&
@@ -825,11 +820,7 @@
     } else {
       this.#l.log(
         'Pending initial sync: role %s, projectSettings %o, auth %o, config %o',
-<<<<<<< HEAD
         ownRole.name,
-=======
-        isRoleSynced,
->>>>>>> e161d74b
         isProjectSettingsSynced,
         isAuthSynced,
         isConfigSynced
