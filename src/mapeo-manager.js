import { randomBytes } from 'crypto'
import path from 'path'
import { KeyManager } from '@mapeo/crypto'
import Database from 'better-sqlite3'
import { eq } from 'drizzle-orm'
import { drizzle } from 'drizzle-orm/better-sqlite3'
import { migrate } from 'drizzle-orm/better-sqlite3/migrator'
import Hypercore from 'hypercore'
import { IndexWriter } from './index-writer/index.js'
import { MapeoProject, kSetOwnDeviceInfo } from './mapeo-project.js'
import {
  localDeviceInfoTable,
  projectKeysTable,
  projectSettingsTable,
} from './schema/client.js'
import { ProjectKeys } from './generated/keys.js'
import {
  deNullify,
  getDeviceId,
  keyToId,
  openedNoiseSecretStream,
  projectIdToNonce,
  projectKeyToId,
  projectKeyToPublicId,
} from './utils.js'
import { RandomAccessFilePool } from './core-manager/random-access-file-pool.js'
import { LocalPeers } from './local-peers.js'
import { InviteApi } from './invite-api.js'
import { LocalDiscovery } from './discovery/local-discovery.js'
import { TypedEmitter } from 'tiny-typed-emitter'

/** @typedef {import("@mapeo/schema").ProjectSettingsValue} ProjectValue */

const CLIENT_SQLITE_FILE_NAME = 'client.db'

// Max file descriptors that RandomAccessFile should use for hypercore storage
// and index bitfield persistence (used by MultiCoreIndexer). Android has a
// limit of 1024 per process, so choosing 768 to leave 256 descriptors free for
// other things e.g. SQLite and other parts of the app.
const MAX_FILE_DESCRIPTORS = 768

export const kRPC = Symbol('rpc')
export const kManagerReplicate = Symbol('replicate manager')

/**
 * @typedef {Omit<import('./local-peers.js').PeerInfo, 'protomux'>} PublicPeerInfo
 */

/**
 * @typedef {object} MapeoManagerEvents
 * @property {(peers: PublicPeerInfo[]) => void} local-peers Emitted when the list of connected peers changes (new ones added, or connection status changes)
 */

/**
 * @extends {TypedEmitter<MapeoManagerEvents>}
 */
export class MapeoManager extends TypedEmitter {
  #keyManager
  #projectSettingsIndexWriter
  #db
  // Maps project public id -> project instance
  /** @type {Map<string, MapeoProject>} */
  #activeProjects
  /** @type {import('./types.js').CoreStorage} */
  #coreStorage
  #dbFolder
  #deviceId
  #localPeers
  #invite
  #localDiscovery

  /**
   * @param {Object} opts
   * @param {Buffer} opts.rootKey 16-bytes of random data that uniquely identify the device, used to derive a 32-byte master key, which is used to derive all the keypairs used for Mapeo
   * @param {string} opts.dbFolder Folder for sqlite Dbs. Folder must exist. Use ':memory:' to store everything in-memory
   * @param {string | import('./types.js').CoreStorage} opts.coreStorage Folder for hypercore storage or a function that returns a RandomAccessStorage instance
   */
  constructor({ rootKey, dbFolder, coreStorage }) {
    super()
    this.#dbFolder = dbFolder
    const sqlite = new Database(
      dbFolder === ':memory:'
        ? ':memory:'
        : path.join(dbFolder, CLIENT_SQLITE_FILE_NAME)
    )
    this.#db = drizzle(sqlite)
    migrate(this.#db, {
      migrationsFolder: new URL('../drizzle/client', import.meta.url).pathname,
    })

    this.#localPeers = new LocalPeers()
    this.#localPeers.on('peers', (peers) => {
      this.emit('local-peers', omitPeerProtomux(peers))
    })

    this.#keyManager = new KeyManager(rootKey)
    this.#deviceId = getDeviceId(this.#keyManager)
    this.#projectSettingsIndexWriter = new IndexWriter({
      tables: [projectSettingsTable],
      sqlite,
    })
    this.#activeProjects = new Map()

    this.#invite = new InviteApi({
      rpc: this.#localPeers,
      queries: {
        isMember: async (projectId) => {
          const projectExists = this.#db
            .select()
            .from(projectKeysTable)
            .where(eq(projectKeysTable.projectId, projectId))
            .get()

          return !!projectExists
        },
        addProject: async (invite) => {
          await this.addProject(invite)
        },
      },
    })

    if (typeof coreStorage === 'string') {
      const pool = new RandomAccessFilePool(MAX_FILE_DESCRIPTORS)
<<<<<<< HEAD
      // @ts-expect-error
=======
      // @ts-ignore
>>>>>>> ca95b2f1
      this.#coreStorage = Hypercore.defaultStorage(coreStorage, { pool })
    } else {
      this.#coreStorage = coreStorage
    }

    this.#localDiscovery = new LocalDiscovery({
      identityKeypair: this.#keyManager.getIdentityKeypair(),
    })
    this.#localDiscovery.on('connection', this[kManagerReplicate].bind(this))
  }

  /**
   * MapeoRPC instance, used for tests
   */
  get [kRPC]() {
    return this.#localPeers
  }

  /**
   * Replicate Mapeo to a `@hyperswarm/secret-stream`. This replication connects
   * the Mapeo RPC channel and allows invites. All active projects will sync
   * automatically to this replication stream. Only use for local (trusted)
   * connections, because the RPC channel key is public. To sync a specific
   * project without connecting RPC, use project[kProjectReplication].
   *
   * @param {import('@hyperswarm/secret-stream')<any>} noiseStream
   */
  [kManagerReplicate](noiseStream) {
    const replicationStream = this.#localPeers.connect(noiseStream)
    Promise.all([this.getDeviceInfo(), openedNoiseSecretStream(noiseStream)])
      .then(([{ name }, openedNoiseStream]) => {
        if (openedNoiseStream.destroyed || !name) return
        const peerId = keyToId(openedNoiseStream.remotePublicKey)
        return this.#localPeers.sendDeviceInfo(peerId, { name })
      })
      .catch((e) => {
        // Ignore error but log
        console.error('Failed to send device info to peer', e)
      })
    return replicationStream
  }

  /**
   * @param {Buffer} keysCipher
   * @param {string} projectId
   * @returns {ProjectKeys}
   */
  #decodeProjectKeysCipher(keysCipher, projectId) {
    const nonce = projectIdToNonce(projectId)
    return ProjectKeys.decode(
      this.#keyManager.decryptLocalMessage(keysCipher, nonce)
    )
  }

  /**
   * @param {string} projectId
   * @returns {Pick<ConstructorParameters<typeof MapeoProject>[0], 'dbPath' | 'coreStorage'>}
   */
  #projectStorage(projectId) {
    return {
      dbPath:
        this.#dbFolder === ':memory:'
          ? ':memory:'
          : path.join(this.#dbFolder, projectId + '.db'),
      coreStorage: (name) => this.#coreStorage(path.join(projectId, name)),
    }
  }

  /**
   * @param {Object} opts
   * @param {string} opts.projectId
   * @param {string} opts.projectPublicId
   * @param {ProjectKeys} opts.projectKeys
   * @param {import('./generated/rpc.js').Invite_ProjectInfo} [opts.projectInfo]
   */
  #saveToProjectKeysTable({
    projectId,
    projectPublicId,
    projectKeys,
    projectInfo,
  }) {
    const encoded = ProjectKeys.encode(projectKeys).finish()
    const nonce = projectIdToNonce(projectId)

    this.#db
      .insert(projectKeysTable)
      .values({
        projectId,
        projectPublicId,
        keysCipher: this.#keyManager.encryptLocalMessage(
          Buffer.from(encoded.buffer, encoded.byteOffset, encoded.byteLength),
          nonce
        ),
        projectInfo,
      })
      .run()
  }

  /**
   * Create a new project.
   * @param {import('type-fest').Simplify<Partial<Pick<ProjectValue, 'name'>>>} [settings]
   * @returns {Promise<string>} Project public id
   */
  async createProject(settings = {}) {
    // 1. Create project keypair
    const projectKeypair = KeyManager.generateProjectKeypair()

    // 2. Create namespace encryption keys
    /** @type {Record<import('./core-manager/core-index.js').Namespace, Buffer>} */
    const encryptionKeys = {
      auth: randomBytes(32),
      blob: randomBytes(32),
      blobIndex: randomBytes(32),
      config: randomBytes(32),
      data: randomBytes(32),
    }

    // 3. Save keys to client db  projectKeys table
    /** @type {ProjectKeys} */
    const keys = {
      projectKey: projectKeypair.publicKey,
      projectSecretKey: projectKeypair.secretKey,
      encryptionKeys,
    }

    const projectId = projectKeyToId(keys.projectKey)
    const projectPublicId = projectKeyToPublicId(keys.projectKey)

    this.#saveToProjectKeysTable({
      projectId,
      projectPublicId,
      projectKeys: keys,
    })

    // 4. Create MapeoProject instance
    const project = this.#createProjectInstance({
      encryptionKeys,
      projectKey: projectKeypair.publicKey,
      projectSecretKey: projectKeypair.secretKey,
    })

    // 5. Write project name and any other relevant metadata to project instance
    await project.$setProjectSettings(settings)

    // 6. Write device info into project
    const deviceInfo = await this.getDeviceInfo()
    if (deviceInfo.name) {
      await project[kSetOwnDeviceInfo]({ name: deviceInfo.name })
    }

    // TODO: Close the project instance instead of keeping it around
    this.#activeProjects.set(projectPublicId, project)

    // 7. Return project public id
    return projectPublicId
  }

  /**
   * @param {string} projectPublicId
   * @returns {Promise<MapeoProject>}
   */
  async getProject(projectPublicId) {
    // 1. Check for existing active project
    const activeProject = this.#activeProjects.get(projectPublicId)

    if (activeProject) return activeProject

    // 2. Create project instance
    const projectKeysTableResult = this.#db
      .select({
        projectId: projectKeysTable.projectId,
        keysCipher: projectKeysTable.keysCipher,
      })
      .from(projectKeysTable)
      .where(eq(projectKeysTable.projectPublicId, projectPublicId))
      .get()

    if (!projectKeysTableResult) {
      throw new Error(`NotFound: project ID ${projectPublicId} not found`)
    }

    const { projectId } = projectKeysTableResult

    const projectKeys = this.#decodeProjectKeysCipher(
      projectKeysTableResult.keysCipher,
      projectId
    )

    const project = this.#createProjectInstance(projectKeys)

    // 3. Keep track of project instance as we know it's a properly existing project
    this.#activeProjects.set(projectPublicId, project)

    return project
  }

  /** @param {ProjectKeys} projectKeys */
  #createProjectInstance(projectKeys) {
    const projectId = keyToId(projectKeys.projectKey)
    return new MapeoProject({
      ...this.#projectStorage(projectId),
      ...projectKeys,
      keyManager: this.#keyManager,
      sharedDb: this.#db,
      sharedIndexWriter: this.#projectSettingsIndexWriter,
      localPeers: this.#localPeers,
    })
  }

  /**
   * @returns {Promise<Array<Pick<ProjectValue, 'name'> & { projectId: string, createdAt?: string, updatedAt?: string}>>}
   */
  async listProjects() {
    // We use the project keys table as the source of truth for projects that exist
    // because we will always update this table when doing a create or add
    // whereas the project table will only have projects that have been created, or added + synced
    const allProjectKeysResult = this.#db
      .select({
        projectId: projectKeysTable.projectId,
        projectPublicId: projectKeysTable.projectPublicId,
        projectInfo: projectKeysTable.projectInfo,
      })
      .from(projectKeysTable)
      .all()

    const allProjectsResult = this.#db
      .select({
        projectId: projectSettingsTable.docId,
        createdAt: projectSettingsTable.createdAt,
        updatedAt: projectSettingsTable.updatedAt,
        name: projectSettingsTable.name,
      })
      .from(projectSettingsTable)
      .all()

    /** @type {Array<Pick<ProjectValue, 'name'> & { projectId: string, createdAt?: string, updatedAt?: string, createdBy?: string }>} */
    const result = []

    for (const {
      projectId,
      projectPublicId,
      projectInfo,
    } of allProjectKeysResult) {
      const existingProject = allProjectsResult.find(
        (p) => p.projectId === projectId
      )

      result.push(
        deNullify({
          projectId: projectPublicId,
          createdAt: existingProject?.createdAt,
          updatedAt: existingProject?.updatedAt,
          name: existingProject?.name || projectInfo.name,
        })
      )
    }

    return result
  }

  /**
   * @param {import('./generated/rpc.js').Invite} invite
   * @returns {Promise<string>}
   */
  async addProject({ projectKey, encryptionKeys, projectInfo }) {
    const projectPublicId = projectKeyToPublicId(projectKey)

    // 1. Check for an active project
    const activeProject = this.#activeProjects.get(projectPublicId)

    if (activeProject) {
      throw new Error(`Project with ID ${projectPublicId} already exists`)
    }

    // 2. Check if the project exists in the project keys table
    // If it does, that means the project has already been either created or added before
    const projectId = projectKeyToId(projectKey)

    const projectExists = this.#db
      .select()
      .from(projectKeysTable)
      .where(eq(projectKeysTable.projectId, projectId))
      .get()

    if (projectExists) {
      throw new Error(`Project with ID ${projectPublicId} already exists`)
    }

    // TODO: Relies on completion of https://github.com/digidem/mapeo-core-next/issues/233
    // 3. Sync auth + config cores

    // 4. Update the project keys table
    this.#saveToProjectKeysTable({
      projectId,
      projectPublicId,
      projectKeys: {
        projectKey,
        encryptionKeys,
      },
      projectInfo,
    })

    // 5. Write device info into project
    const deviceInfo = await this.getDeviceInfo()

    if (deviceInfo.name) {
      const project = await this.getProject(projectPublicId)
      await project[kSetOwnDeviceInfo]({ name: deviceInfo.name })
    }

    return projectPublicId
  }

  /**
   * @template {import('type-fest').Exact<import('./schema/client.js').DeviceInfoParam, T>} T
   * @param {T} deviceInfo
   */
  async setDeviceInfo(deviceInfo) {
    const values = { deviceId: this.#deviceId, deviceInfo }
    this.#db
      .insert(localDeviceInfoTable)
      .values(values)
      .onConflictDoUpdate({
        target: localDeviceInfoTable.deviceId,
        set: values,
      })
      .run()

    const listedProjects = await this.listProjects()

    await Promise.all(
      listedProjects.map(async ({ projectId }) => {
        const project = await this.getProject(projectId)
        await project[kSetOwnDeviceInfo](deviceInfo)
      })
    )
  }

  /**
   * @returns {Promise<Partial<import('./schema/client.js').DeviceInfoParam>>}
   */
  async getDeviceInfo() {
    const row = this.#db
      .select()
      .from(localDeviceInfoTable)
      .where(eq(localDeviceInfoTable.deviceId, this.#deviceId))
      .get()
    return row ? row.deviceInfo : {}
  }

  /**
   * @returns {InviteApi}
   */
  get invite() {
    return this.#invite
  }

  /**
   * @returns {Promise<PublicPeerInfo[]>}
   */
  async listLocalPeers() {
    return omitPeerProtomux(this.#localPeers.peers)
  }
}

// We use the `protomux` property of connected peers internally, but we don't
// expose it to the API. I have avoided using a private symbol for this for fear
// that we could accidentally keep references around of protomux instances,
// which could cause a memory leak (it shouldn't, but just to eliminate the
// possibility)

/**
 * Remove the protomux property of connected peers
 *
 * @param {import('./local-peers.js').PeerInfo[]} peers
 * @returns {PublicPeerInfo[]}
 */
function omitPeerProtomux(peers) {
  return peers.map(
    ({
      // @ts-ignore
      // eslint-disable-next-line no-unused-vars
      protomux,
      ...publicPeerInfo
    }) => {
      return publicPeerInfo
    }
  )
}<|MERGE_RESOLUTION|>--- conflicted
+++ resolved
@@ -121,11 +121,7 @@
 
     if (typeof coreStorage === 'string') {
       const pool = new RandomAccessFilePool(MAX_FILE_DESCRIPTORS)
-<<<<<<< HEAD
       // @ts-expect-error
-=======
-      // @ts-ignore
->>>>>>> ca95b2f1
       this.#coreStorage = Hypercore.defaultStorage(coreStorage, { pool })
     } else {
       this.#coreStorage = coreStorage
