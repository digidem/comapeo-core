--- conflicted
+++ resolved
@@ -30,13 +30,9 @@
 import { InviteApi } from './invite-api.js'
 import { MediaServer } from './media-server.js'
 import { LocalDiscovery } from './discovery/local-discovery.js'
-<<<<<<< HEAD
-import { TypedEmitter } from 'tiny-typed-emitter'
 import { Capabilities } from './capabilities.js'
 import NoiseSecretStream from '@hyperswarm/secret-stream'
 import { Logger } from './logger.js'
-=======
->>>>>>> 9486d8a9
 
 /** @typedef {import("@mapeo/schema").ProjectSettingsValue} ProjectValue */
 
@@ -89,13 +85,9 @@
    */
   constructor({ rootKey, dbFolder, coreStorage, mediaServerOpts }) {
     super()
-<<<<<<< HEAD
     this.#keyManager = new KeyManager(rootKey)
     this.#deviceId = getDeviceId(this.#keyManager)
     this.#l = new Logger({ deviceId: this.#deviceId })
-=======
-
->>>>>>> 9486d8a9
     this.#dbFolder = dbFolder
     const sqlite = new Database(
       dbFolder === ':memory:'
@@ -380,13 +372,10 @@
       sharedDb: this.#db,
       sharedIndexWriter: this.#projectSettingsIndexWriter,
       localPeers: this.#localPeers,
-<<<<<<< HEAD
       logger: this.#l,
-=======
       getMediaBaseUrl: this.#mediaServer.getMediaAddress.bind(
         this.#mediaServer
       ),
->>>>>>> 9486d8a9
     })
   }
 
