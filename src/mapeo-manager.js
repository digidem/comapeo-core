--- conflicted
+++ resolved
@@ -50,15 +50,9 @@
 } from './sync/sync-api.js'
 /** @import { ProjectSettingsValue as ProjectValue } from '@mapeo/schema' */
 /** @import { SetNonNullable } from 'type-fest' */
-/** @import { Namespace } from './core-manager/index.js' */
-
-<<<<<<< HEAD
+/** @import { CoreStorage, Namespace } from './types.js' */
+
 /** @typedef {SetNonNullable<ProjectKeys, 'encryptionKeys'>} ValidatedProjectKeys */
-=======
-/** @import { CoreStorage, Namespace } from './types.js' */
-/** @typedef {import("@mapeo/schema").ProjectSettingsValue} ProjectValue */
-/** @typedef {import('type-fest').SetNonNullable<ProjectKeys, 'encryptionKeys'>} ValidatedProjectKeys */
->>>>>>> 6cdf8407
 
 const CLIENT_SQLITE_FILE_NAME = 'client.db'
 
