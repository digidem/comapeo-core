import { randomBytes } from 'crypto'
import path from 'path'
import { KeyManager } from '@mapeo/crypto'
import Database from 'better-sqlite3'
import { eq } from 'drizzle-orm'
import { drizzle } from 'drizzle-orm/better-sqlite3'
import Hypercore from 'hypercore'
import { TypedEmitter } from 'tiny-typed-emitter'
import pTimeout from 'p-timeout'
import { createRequire } from 'module'
import * as clientSchema from './schema/client.js'
import { IndexWriterWrapper as IndexWriter } from './index-writer/index.js'
import {
  MapeoProject,
  kBlobStore,
  kClearData,
  kProjectLeave,
  kSetIsArchiveDevice,
  kSetOwnDeviceInfo,
} from './mapeo-project.js'
import {
  deviceSettingsTable,
  projectKeysTable,
  projectSettingsTable,
} from './schema/client.js'
import { ProjectKeys } from './generated/keys.js'
import {
  DeviceInfo_RPCFeatures,
  DeviceInfo_DeviceType,
} from './generated/rpc.js'
import {
  deNullify,
  getDeviceId,
  keyToId,
  projectIdToNonce,
  projectKeyToId,
  projectKeyToProjectInviteId,
  projectKeyToPublicId,
} from './utils.js'
import { openedNoiseSecretStream } from './lib/noise-secret-stream-helpers.js'
import { omit } from './lib/omit.js'
import { RandomAccessFilePool } from './core-manager/random-access-file-pool.js'
import BlobServerPlugin from './fastify-plugins/blobs.js'
import IconServerPlugin from './fastify-plugins/icons.js'
import { plugin as MapServerPlugin } from './fastify-plugins/maps.js'
import { getFastifyServerAddress } from './fastify-plugins/utils.js'
import { LocalPeers } from './local-peers.js'
import { InviteApi } from './invite/invite-api.js'
import { LocalDiscovery } from './discovery/local-discovery.js'
import { Roles } from './roles.js'
import { Logger } from './logger.js'
import {
  kSyncState,
  kRequestFullStop,
  kRescindFullStopRequest,
} from './sync/sync-api.js'
import { NotFoundError } from './errors.js'
import { WebSocket } from 'ws'
import { excludeKeys } from 'filter-obj'
import { migrate } from './lib/drizzle-helpers.js'

/** @import NoiseSecretStream from '@hyperswarm/secret-stream' */
/** @import { SetNonNullable } from 'type-fest' */
/** @import { ProjectJoinDetails, } from './generated/rpc.js' */
/** @import { CoreStorage, Namespace } from './types.js' */
/** @import { DeviceInfoParam, ProjectInfo } from './schema/client.js' */
/** @import { ProjectSettings, ProjectSettingsValue } from '@comapeo/schema' */

/** @typedef {SetNonNullable<ProjectKeys, 'encryptionKeys'>} ValidatedProjectKeys */
/** @typedef {Pick<ProjectJoinDetails, 'projectKey' | 'encryptionKeys'> & { projectName: string, projectColor?: string, projectDescription?: string, sendStats?: boolean }} ProjectToAddDetails */
/** @typedef {Pick<ProjectSettings, 'createdAt' | 'updatedAt' | 'name' | 'projectColor' | 'projectDescription' | 'sendStats'>} ListedProjectSettings */
/** @typedef {ListedProjectSettings & { status: 'joined', projectId: string } | ProjectInfo & { status: 'joining' | 'left', projectId: string }} ListedProject */

const CLIENT_SQLITE_FILE_NAME = 'client.db'

// Max file descriptors that RandomAccessFile should use for hypercore storage
// and index bitfield persistence (used by MultiCoreIndexer). Android has a
// limit of 1024 per process, so choosing 768 to leave 256 descriptors free for
// other things e.g. SQLite and other parts of the app.
const MAX_FILE_DESCRIPTORS = 768

// Prefix names for routes registered with http server
const BLOBS_PREFIX = 'blobs'
const ICONS_PREFIX = 'icons'
const MAPS_PREFIX = 'maps'

const require = createRequire(import.meta.url)
export const DEFAULT_FALLBACK_MAP_FILE_PATH = require.resolve(
  '@comapeo/fallback-smp'
)

export const DEFAULT_ONLINE_STYLE_URL =
  'https://demotiles.maplibre.org/style.json'

export const DEFAULT_IS_ARCHIVE_DEVICE = true

/**
 * @typedef {Omit<import('./local-peers.js').PeerInfo, 'protomux'>} PublicPeerInfo
 */

/**
 * @typedef {object} MapeoManagerEvents
 * @property {(peers: PublicPeerInfo[]) => void} local-peers Emitted when the list of connected peers changes (new ones added, or connection status changes)
 */

/**
 * @extends {TypedEmitter<MapeoManagerEvents>}
 */
export class MapeoManager extends TypedEmitter {
  #keyManager
  #projectSettingsIndexWriter
  #db
  #sqlite
  // Maps project public id -> project instance
  /** @type {Map<string, MapeoProject>} */
  #activeProjects
  /** @type {CoreStorage} */
  #coreStorage
  #dbFolder
  /** @type {string} */
  #projectMigrationsFolder
  #deviceId
  #localPeers
  #invite
  #fastify
  #localDiscovery
  #loggerBase
  #l
  #defaultConfigPath
  #makeWebsocket
  #useIndexWorkers
  #defaultIsArchiveDevice

  /**
   * @param {Object} opts
   * @param {Buffer} opts.rootKey 16-bytes of random data that uniquely identify the device, used to derive a 32-byte master key, which is used to derive all the keypairs used for Mapeo
   * @param {string} opts.dbFolder Folder for sqlite Dbs. Folder must exist. Use ':memory:' to store everything in-memory
   * @param {string} opts.projectMigrationsFolder path for drizzle migrations folder for project database
   * @param {string} opts.clientMigrationsFolder path for drizzle migrations folder for client database
   * @param {string | CoreStorage} opts.coreStorage Folder for hypercore storage or a function that returns a RandomAccessStorage instance
   * @param {import('fastify').FastifyInstance} opts.fastify Fastify server instance
   * @param {String} [opts.defaultConfigPath]
   * @param {string} [opts.customMapPath] File path to a locally stored Styled Map Package (SMP).
   * @param {string} [opts.fallbackMapPath] File path to a locally stored Styled Map Package (SMP)
   * @param {string} [opts.defaultOnlineStyleUrl] URL for an online-hosted StyleJSON asset.
   * @param {boolean} [opts.defaultIsArchiveDevice] Whether the node is an archive device by default
   * @param {(url: string) => WebSocket} [opts.makeWebsocket]
   * @param {boolean} [opts.useIndexWorkers] if true, use a worker thread for each project for indexing cores to sqlite
   */
  constructor({
    rootKey,
    dbFolder,
    projectMigrationsFolder,
    clientMigrationsFolder,
    coreStorage,
    fastify,
    defaultConfigPath,
    customMapPath,
    fallbackMapPath = DEFAULT_FALLBACK_MAP_FILE_PATH,
    defaultOnlineStyleUrl = DEFAULT_ONLINE_STYLE_URL,
    defaultIsArchiveDevice = DEFAULT_IS_ARCHIVE_DEVICE,
    makeWebsocket = (url) => new WebSocket(url),
    useIndexWorkers = false,
  }) {
    super()
    this.#keyManager = new KeyManager(rootKey)
    this.#deviceId = getDeviceId(this.#keyManager)
    this.#defaultConfigPath = defaultConfigPath
    this.#defaultIsArchiveDevice = defaultIsArchiveDevice
    this.#makeWebsocket = makeWebsocket
    const logger = (this.#loggerBase = new Logger({ deviceId: this.#deviceId }))
    this.#l = Logger.create('manager', logger)
    this.#dbFolder = dbFolder
    this.#projectMigrationsFolder = projectMigrationsFolder
    this.#useIndexWorkers = useIndexWorkers

    const sqlite = new Database(
      dbFolder === ':memory:'
        ? ':memory:'
        : path.join(dbFolder, CLIENT_SQLITE_FILE_NAME)
    )
    sqlite.pragma('journal_mode=WAL')
    this.#db = drizzle(sqlite, { schema: clientSchema })
    migrate(this.#db, {
      migrationsFolder: clientMigrationsFolder,
      migrationFns: {
        '0004_glorious_shape': this.#migrateLeftProjects.bind(this),
      },
    })

    this.#sqlite = sqlite

    this.#localPeers = new LocalPeers({ logger })
    this.#localPeers.on('peers', (peers) => {
      this.emit('local-peers', omitPeerProtomux(peers))
    })
    this.#localPeers.on('discovery-key', (dk) => {
      if (this.#activeProjects.size === 0) {
        this.#l.log('Received dk %h but no active projects', dk)
      }
    })

    this.#projectSettingsIndexWriter = new IndexWriter({
      tables: [projectSettingsTable],
      sqlite,
      logger,
    })
    this.#activeProjects = new Map()

    this.#invite = new InviteApi({
      rpc: this.#localPeers,
      queries: {
        getProjectByInviteId: (projectInviteId) =>
          this.#db
            .select()
            .from(projectKeysTable)
            .where(eq(projectKeysTable.projectInviteId, projectInviteId))
            .get(),
        addProject: this.addProject,
      },
      logger,
    })

    if (typeof coreStorage === 'string') {
      const pool = new RandomAccessFilePool(MAX_FILE_DESCRIPTORS)
      // @ts-expect-error
      this.#coreStorage = Hypercore.defaultStorage(coreStorage, { pool })
    } else {
      this.#coreStorage = coreStorage
    }

    this.#fastify = fastify
    this.#fastify.register(BlobServerPlugin, {
      prefix: BLOBS_PREFIX,
      getBlobStore: async (projectPublicId) => {
        const project = await this.getProject(projectPublicId)
        return project[kBlobStore]
      },
    })
    this.#fastify.register(IconServerPlugin, {
      prefix: ICONS_PREFIX,
      getProject: this.getProject.bind(this),
    })
    this.#fastify.register(MapServerPlugin, {
      prefix: MAPS_PREFIX,
      customMapPath,
      defaultOnlineStyleUrl,
      fallbackMapPath,
    })

    this.#localDiscovery = new LocalDiscovery({
      identityKeypair: this.#keyManager.getIdentityKeypair(),
      logger,
    })
    this.#localDiscovery.on('connection', this.#replicate.bind(this))
  }

  get deviceId() {
    return this.#deviceId
  }

  /**
   * @param {'blobs' | 'icons' | 'maps'} mediaType
   * @returns {Promise<string>}
   */
  async #getMediaBaseUrl(mediaType) {
    /** @type {string | null} */
    let prefix = null

    switch (mediaType) {
      case 'blobs': {
        prefix = BLOBS_PREFIX
        break
      }
      case 'icons': {
        prefix = ICONS_PREFIX
        break
      }
      case 'maps': {
        prefix = MAPS_PREFIX
        break
      }
      default: {
        throw new Error(`Unsupported media type ${mediaType}`)
      }
    }

    const base = await getFastifyServerAddress(this.#fastify.server, {
      timeout: 5000,
    })

    return base + '/' + prefix
  }

  /**
   * @param {NoiseSecretStream<any>} noiseStream
   */
  #replicate(noiseStream) {
    const replicationStream = this.#localPeers.connect(noiseStream)

    openedNoiseSecretStream(noiseStream)
      .then((openedNoiseStream) => {
        if (openedNoiseStream.destroyed) return

        const deviceInfo = this.getDeviceInfo()
        if (!hasSavedDeviceInfo(deviceInfo)) return

        const deviceInfoToSend = {
          ...deviceInfo,
          features: [DeviceInfo_RPCFeatures.ack],
        }

        const peerId = keyToId(openedNoiseStream.remotePublicKey)

        return this.#localPeers.sendDeviceInfo(peerId, deviceInfoToSend)
      })
      .catch((e) => {
        // Ignore error but log
        this.#l.log(
          'Failed to send device info to peer %h',
          noiseStream.remotePublicKey,
          e
        )
      })

    return replicationStream
  }

  /**
   * @param {Buffer} keysCipher
   * @param {string} projectId
   * @returns {ProjectKeys}
   */
  #decodeProjectKeysCipher(keysCipher, projectId) {
    const nonce = projectIdToNonce(projectId)
    return ProjectKeys.decode(
      this.#keyManager.decryptLocalMessage(keysCipher, nonce)
    )
  }

  /**
   * @param {string} projectId
   * @returns {Pick<ConstructorParameters<typeof MapeoProject>[0], 'dbPath' | 'coreStorage'>}
   */
  #projectStorage(projectId) {
    return {
      dbPath:
        this.#dbFolder === ':memory:'
          ? ':memory:'
          : path.join(this.#dbFolder, projectId + '.db'),
      coreStorage: (name) => this.#coreStorage(path.join(projectId, name)),
    }
  }

  /**
   * The migration in file `0005_military_paper_doll.sql` adds a new
   * `hasLeftProject` that is used to track if a user has left a project.
   * Previously we did not have a way to track if a user had left a project,
   * other than checking their own role within a project. However, we can also
   * use the presence of an encryption key for the data cores as an indication
   * of whether a user has left, because we delete this as part of the leave
   * process, and we do not, prior to this migration, have any code which
   * deletes that for other reasons.
   */
  #migrateLeftProjects() {
    const existingProjectKeys = this.#db
      .select({
        projectId: projectKeysTable.projectId,
        hasLeftProject: projectKeysTable.hasLeftProject,
        keysCipher: projectKeysTable.keysCipher,
      })
      .from(projectKeysTable)
      .all()
    /** @type {{ projectId: string, hasLeftProject: boolean }[]} */
    const toMigrate = []
    for (const {
      projectId,
      hasLeftProject,
      keysCipher,
    } of existingProjectKeys) {
      if (hasLeftProject) continue
      const projectKeys = this.#decodeProjectKeysCipher(keysCipher, projectId)
      if (projectKeys.encryptionKeys && !projectKeys.encryptionKeys.data) {
        toMigrate.push({ projectId, hasLeftProject: true })
      }
    }
    if (toMigrate.length === 0) return
    this.#db.transaction((tx) => {
      for (const { projectId, hasLeftProject } of toMigrate) {
        tx.update(projectKeysTable)
          .set({ hasLeftProject })
          .where(eq(projectKeysTable.projectId, projectId))
          .run()
      }
    })
  }

  /**
   * Helper to encrypt project keys when saving to the projectKeys table
   * @param {Omit<typeof projectKeysTable.$inferInsert, 'keysCipher'> & { projectKeys: ProjectKeys }} opts
   */
  #saveToProjectKeysTable({ projectKeys, ...values }) {
    const encoded = ProjectKeys.encode(projectKeys).finish()
    const nonce = projectIdToNonce(values.projectId)

    const keysCipher = this.#keyManager.encryptLocalMessage(
      Buffer.from(encoded.buffer, encoded.byteOffset, encoded.byteLength),
      nonce
    )

    this.#db
      .insert(projectKeysTable)
      .values({
        keysCipher,
        ...values,
      })
      .onConflictDoUpdate({
        target: projectKeysTable.projectId,
        set: { keysCipher, ...values },
      })
      .run()
  }

  /**
   * Create a new project.
   *
   * @param {{ name?: string, configPath?: string, projectColor?: string, projectDescription?: string }} [options]
   * @returns {Promise<string>} Project public id
   */
  async createProject({
    name,
    configPath = this.#defaultConfigPath,
    projectColor,
    projectDescription,
  } = {}) {
    // 1. Create project keypair
    const projectKeypair = KeyManager.generateProjectKeypair()

    // 2. Create namespace encryption keys
    /** @type {Record<Namespace, Buffer>} */
    const encryptionKeys = {
      auth: randomBytes(32),
      blob: randomBytes(32),
      blobIndex: randomBytes(32),
      config: randomBytes(32),
      data: randomBytes(32),
    }

    // 3. Save keys to client db  projectKeys table
    /** @type {ProjectKeys} */
    const keys = {
      projectKey: projectKeypair.publicKey,
      projectSecretKey: projectKeypair.secretKey,
      encryptionKeys,
    }

    const projectId = projectKeyToId(keys.projectKey)
    const projectPublicId = projectKeyToPublicId(keys.projectKey)
    const projectInviteId = projectKeyToProjectInviteId(keys.projectKey)

    this.#saveToProjectKeysTable({
      projectId,
      projectPublicId,
      projectInviteId,
      projectKeys: keys,
    })

    // 4. Create MapeoProject instance
    const project = await this.#createProjectInstance({
      encryptionKeys,
      projectKey: projectKeypair.publicKey,
      projectSecretKey: projectKeypair.secretKey,
    })

    project.once('close', () => {
      this.#activeProjects.delete(projectPublicId)
    })

    // 5. Write project settings to project instance
    await project.$setProjectSettings({
      name,
      projectColor,
      projectDescription,
    })

    // 6. Write device info into project
    const deviceInfo = this.getDeviceInfo()
    if (hasSavedDeviceInfo(deviceInfo)) {
      await project[kSetOwnDeviceInfo](deviceInfo)
    }

    // TODO: Close the project instance instead of keeping it around
    this.#activeProjects.set(projectPublicId, project)

    // 7. Load config, if relevant
    // TODO: see how to expose warnings to frontend
    // eslint-disable-next-line no-unused-vars
    let warnings
    if (configPath) {
      // eslint-disable-next-line no-unused-vars
      warnings = await project.importConfig({ configPath })
    }

    this.#l.log(
      'created project %h, public id: %S',
      projectKeypair.publicKey,
      projectPublicId
    )

    // 7. Return project public id
    return projectPublicId
  }

  /**
   * @param {string} projectPublicId
   * @returns {Promise<MapeoProject>}
   */
  async getProject(projectPublicId) {
    // 1. Check for existing active project
    const activeProject = this.#activeProjects.get(projectPublicId)

    if (activeProject) return activeProject

    // 2. Create project instance
    const projectKeysTableResult = this.#db
      .select({
        projectId: projectKeysTable.projectId,
        keysCipher: projectKeysTable.keysCipher,
        hasLeftProject: projectKeysTable.hasLeftProject,
      })
      .from(projectKeysTable)
      .where(eq(projectKeysTable.projectPublicId, projectPublicId))
      .get()

    if (!projectKeysTableResult) {
      throw new NotFoundError(`Project ID ${projectPublicId} not found`)
    }

    const { projectId } = projectKeysTableResult

    const projectKeys = this.#decodeProjectKeysCipher(
      projectKeysTableResult.keysCipher,
      projectId
    )

    const project = await this.#createProjectInstance(projectKeys)
    // The leaveProject action could fail before completing, which would mean
    // that data would not be cleared. To be safe, attempt to clear data when
    // trying to create a project instance if we have marked the project as
    // "left".
    if (projectKeysTableResult.hasLeftProject) {
      await project[kClearData]()
    }

    project.once('close', () => {
      this.#activeProjects.delete(projectPublicId)
    })

    // 3. Keep track of project instance as we know it's a properly existing project
    this.#activeProjects.set(projectPublicId, project)

    return project
  }

  /** @param {ProjectKeys} projectKeys */
  async #createProjectInstance(projectKeys) {
    validateProjectKeys(projectKeys)
    const projectId = keyToId(projectKeys.projectKey)
    const isArchiveDevice = this.getIsArchiveDevice()
    const project = new MapeoProject({
      ...this.#projectStorage(projectId),
      ...projectKeys,
      projectMigrationsFolder: this.#projectMigrationsFolder,
      keyManager: this.#keyManager,
      sharedDb: this.#db,
      sharedIndexWriter: this.#projectSettingsIndexWriter,
      localPeers: this.#localPeers,
      logger: this.#loggerBase,
      getMediaBaseUrl: this.#getMediaBaseUrl.bind(this),
      isArchiveDevice,
      makeWebsocket: this.#makeWebsocket,
      useIndexWorkers: this.#useIndexWorkers,
      getFallbackProjectInfo: () => {
        return this.#db
          .select({ projectInfo: projectKeysTable.projectInfo })
          .from(projectKeysTable)
          .where(eq(projectKeysTable.projectId, projectId))
          .get()?.projectInfo
      },
    })
    return project
  }

  /**
   * @param {{ includeLeft?: boolean }} [opts]
   * @returns {Promise<Array<ListedProject>>}
   */
  async listProjects({ includeLeft = false } = {}) {
    // We use the project keys table as the source of truth for projects that exist
    // because we will always update this table when doing a create or add
    // whereas the project table will only have projects that have been created, or added + synced
    const allProjectKeysResult = this.#db
      .select({
        projectId: projectKeysTable.projectId,
        projectPublicId: projectKeysTable.projectPublicId,
        projectInfo: projectKeysTable.projectInfo,
        hasLeftProject: projectKeysTable.hasLeftProject,
      })
      .from(projectKeysTable)
      .all()

    const allProjectSettingsResult =
      /** @satisfies {Array<ListedProjectSettings>} */ (
        this.#db
          .select({
            docId: projectSettingsTable.docId,
            createdAt: projectSettingsTable.createdAt,
            updatedAt: projectSettingsTable.updatedAt,
            name: projectSettingsTable.name,
            projectColor: projectSettingsTable.projectColor,
            projectDescription: projectSettingsTable.projectDescription,
            sendStats: projectSettingsTable.sendStats,
          })
          .from(projectSettingsTable)
          .all()
          .map((p) => deNullify(p))
      )

    /** @type {Array<ListedProject>} */
    const result = []

    for (const {
      projectId,
      projectPublicId,
      projectInfo,
      hasLeftProject,
    } of allProjectKeysResult) {
      const projectSettings = allProjectSettingsResult.find(
        (p) => p.docId === projectId
      )

      if (hasLeftProject && includeLeft) {
        result.push({
          ...projectInfo,
          projectId: projectPublicId,
          status: 'left',
        })
      } else if (projectSettings) {
        result.push({
          ...excludeKeys(projectSettings, ['docId']),
          projectId: projectPublicId,
          status: 'joined',
        })
      } else if (!hasLeftProject) {
        result.push({
          ...projectInfo,
          projectId: projectPublicId,
          status: 'joining',
        })
      }
    }

    return result
  }

  /**
   * Add a project to this device. After adding a project the client should
   * await `project.$waitForInitialSync()` to ensure that the device has
   * downloaded their proof of project membership and the project config.
   *
   * @param {ProjectToAddDetails} projectToAddDetails
   * @param {{ waitForSync?: boolean }} [opts] Set opts.waitForSync = false to not wait for sync during addProject()
   * @returns {Promise<string>}
   */
  addProject = async (
    {
      projectKey,
      encryptionKeys,
      projectName,
      projectColor,
      projectDescription,
      sendStats = false,
    },
    { waitForSync = true } = {}
  ) => {
    const projectPublicId = projectKeyToPublicId(projectKey)

    // 1. Check for an active project
    const activeProject = this.#activeProjects.get(projectPublicId)

    if (activeProject) {
      throw new Error(`Project with ID ${projectPublicId} already exists`)
    }

    // 2. Check if the project exists in the project keys table
    // If it does, that means the project has already been either created or added before
    const projectId = projectKeyToId(projectKey)
    const projectInviteId = projectKeyToProjectInviteId(projectKey)

    const projectExists = this.#db
      .select()
      .from(projectKeysTable)
      .where(eq(projectKeysTable.projectId, projectId))
      .get()

    if (projectExists) {
      // TODO: Define behavior for adding a project that the user has left
      throw new Error(`Project with ID ${projectPublicId} already exists`)
    }

    // No awaits here - need to update table in same tick as the projectExists check

    // 3. Update the project keys table
    this.#saveToProjectKeysTable({
      projectId,
      projectPublicId,
      projectInviteId,
      projectKeys: {
        projectKey,
        encryptionKeys,
      },
      projectInfo: {
        name: projectName,
        projectColor,
        projectDescription,
        sendStats,
      },
    })

    // Any errors from here we need to remove project from db because it has not
    // been fully added and synced
    let project = null
    try {
      project = await this.getProject(projectPublicId)
      this.#activeProjects.set(projectPublicId, project)
    } catch (e) {
      // Only happens if getProject or the the DB insert fails
      this.#l.log('ERROR: could not add project', e)
      this.#db
        .delete(projectKeysTable)
        .where(eq(projectKeysTable.projectId, projectId))
        .run()
      throw e
    }

<<<<<<< HEAD
=======
    // Make sure to clean up when closed
>>>>>>> 2226b3ac
    project.once('close', () => {
      this.#activeProjects.delete(projectPublicId)
    })

    try {
      const deviceInfo = this.getDeviceInfo()
      if (hasSavedDeviceInfo(deviceInfo)) {
        await project[kSetOwnDeviceInfo](deviceInfo)
      }
    } catch (e) {
      // Can ignore an error trying to write device info
      this.#l.log(
        'ERROR: failed to write project %h deviceInfo %o',
        projectKey,
        e
      )
    }

    // 5. Wait for initial project sync
    if (waitForSync) {
      try {
        await this.#waitForInitialSync(project)
      } catch (e) {
        // Needed for TS to allow e.stack 🙄
        if (!(e instanceof Error)) throw e
        this.#l.log('ERROR: could not do initial project sync', e.stack)
      }
    }
    this.#l.log('Added project %h, public ID: %S', projectKey, projectPublicId)
    return projectPublicId
  }

  /**
   * Sync initial data: the `auth` cores which contain the role messages,
   * and the `config` cores which contain the project name & custom config (if
   * it exists). The API consumer should await this after `client.addProject()`
   * to ensure that the device is fully added to the project.
   *
   * @param {MapeoProject} project
   * @param {object} [opts]
   * @param {number} [opts.timeoutMs=45_000] Timeout in milliseconds for max time
   * to wait between sync status updates before giving up. As long as syncing is
   * happening, this will never timeout, but if more than timeoutMs passes
   * without any sync activity, then this will resolve `false` e.g. data has not
   * synced
   * @returns {Promise<boolean>}
   */
  async #waitForInitialSync(project, { timeoutMs = 45_000 } = {}) {
    const [ownRole, isProjectSettingsSynced] = await Promise.all([
      project.$getOwnRole(),
      project.$hasSyncedProjectSettings(),
    ])
    const {
      auth: { localState: authState },
      config: { localState: configState },
    } = project.$sync[kSyncState].getState()
    const isRoleSynced = ownRole !== Roles.NO_ROLE
    // Assumes every project that someone is invited to has at least one record
    // in the auth store - the row record for the invited device
    const isAuthSynced = authState.want === 0 && authState.have > 0
    // Assumes every project that someone is invited to has at least one record
    // in the config store - defining the name of the project.
    // TODO: Enforce adding a project name in the invite method
    const isConfigSynced = configState.want === 0 && configState.have > 0
    if (isRoleSynced && ownRole.sync.config === 'blocked' && isAuthSynced) {
      return true
    }
    if (
      isRoleSynced &&
      isProjectSettingsSynced &&
      isAuthSynced &&
      isConfigSynced
    ) {
      return true
    } else {
      this.#l.log(
        'Pending initial sync: role %s, projectSettings %o, auth %o, config %o',
        ownRole.name,
        isProjectSettingsSynced,
        isAuthSynced,
        isConfigSynced
      )
    }
    return new Promise((resolve, reject) => {
      /** @param {import('./sync/sync-state.js').State} syncState */
      const onSyncState = (syncState) => {
        clearTimeout(timeoutId)
        if (
          syncState.auth.dataToSync ||
          (syncState.config.dataToSync && ownRole.sync.config === 'allowed')
        ) {
          timeoutId = setTimeout(onTimeout, timeoutMs)
          return
        }
        project.$sync[kSyncState].off('state', onSyncState)
        this.#waitForInitialSync(project, { timeoutMs }).then(resolve, reject)
      }
      const onTimeout = () => {
        project.$sync[kSyncState].off('state', onSyncState)
        reject(new Error('Sync timeout'))
      }
      let timeoutId = setTimeout(onTimeout, timeoutMs)
      project.$sync[kSyncState].on('state', onSyncState)
    })
  }

  /**
   * @typedef {import('./schema/client.js').DeviceInfoParam['deviceType']} RPCDeviceType
   */

  /**
   * @template {import('type-fest').Exact<
   * import('./schema/client.js').DeviceInfoParam & {deviceType?: RPCDeviceType}, T>} T
   * @param {T} deviceInfo
   */
  async setDeviceInfo(deviceInfo) {
    const values = {
      deviceId: this.#deviceId,
      deviceInfo,
    }
    this.#db
      .insert(deviceSettingsTable)
      .values(values)
      .onConflictDoUpdate({
        target: deviceSettingsTable.deviceId,
        set: values,
      })
      .run()

    const listedProjects = await this.listProjects()
    await Promise.all(
      listedProjects.map(async ({ projectId }) => {
        const project = await this.getProject(projectId)
        await project[kSetOwnDeviceInfo](deviceInfo)
      })
    )

    if (deviceInfo.deviceType !== 'selfHostedServer') {
      /** @type {RPCDeviceType} */
      const deviceType = deviceInfo.deviceType
      // We have to make a copy of this because TypeScript can't guarantee that
      // `deviceInfo` won't be mutated by the time it gets to the
      // `sendDeviceInfo` call below.
      const deviceInfoToSend = {
        ...deviceInfo,
        deviceType,
        features: [DeviceInfo_RPCFeatures.ack],
      }
      await Promise.all(
        this.#localPeers.peers
          .filter(({ status }) => status === 'connected')
          .map((peer) =>
            this.#localPeers.sendDeviceInfo(peer.deviceId, deviceInfoToSend)
          )
      )
    }

    this.#l.log('set device info %o', deviceInfo)
  }

  /**
   * @returns {(
   *   {
   *     deviceId: string;
   *     deviceType: DeviceInfoParam['deviceType'];
   *   } & Partial<DeviceInfoParam>
   * )}
   */
  getDeviceInfo() {
    const row = this.#db
      .select()
      .from(deviceSettingsTable)
      .where(eq(deviceSettingsTable.deviceId, this.#deviceId))
      .get()
    return {
      deviceId: this.#deviceId,
      deviceType: DeviceInfo_DeviceType.device_type_unspecified,
      ...row?.deviceInfo,
    }
  }

  /**
   * Set whether this device is an archive device. Archive devices will download
   * all media during sync, where-as non-archive devices will not download media
   * original variants, and only download preview and thumbnail variants.
   * @param {boolean} isArchiveDevice
   * @returns {void}
   */
  setIsArchiveDevice(isArchiveDevice) {
    const values = { deviceId: this.#deviceId, isArchiveDevice }
    const result = this.#db
      .insert(deviceSettingsTable)
      .values(values)
      .onConflictDoUpdate({
        target: deviceSettingsTable.deviceId,
        set: values,
      })
      .run()
    if (!result || result.changes === 0) {
      throw new Error('Failed to set isArchiveDevice')
    }
    for (const project of this.#activeProjects.values()) {
      project[kSetIsArchiveDevice](isArchiveDevice)
    }
  }

  /**
   * Get whether this device is an archive device. Archive devices will download
   * all media during sync, where-as non-archive devices will not download media
   * original variants, and only download preview and thumbnail variants.
   * @returns {boolean} isArchiveDevice
   */
  getIsArchiveDevice() {
    const row = this.#db
      .select()
      .from(deviceSettingsTable)
      .where(eq(deviceSettingsTable.deviceId, this.#deviceId))
      .get()
    if (typeof row?.isArchiveDevice === 'boolean') {
      return row.isArchiveDevice
    } else {
      return this.#defaultIsArchiveDevice
    }
  }

  /**
   * @returns {InviteApi}
   */
  get invite() {
    return this.#invite
  }

  /** @returns {Promise<{ name: string, port: number }>} */
  startLocalPeerDiscoveryServer() {
    return this.#localDiscovery.start()
  }

  /** @type {LocalDiscovery['stop']} */
  stopLocalPeerDiscoveryServer(opts) {
    return this.#localDiscovery.stop(opts)
  }

  /** @type {LocalDiscovery['connectPeer']} */
  connectLocalPeer(peer) {
    this.#localDiscovery.connectPeer(peer)
  }

  /**
   * @returns {Promise<PublicPeerInfo[]>}
   */
  async listLocalPeers() {
    return omitPeerProtomux(this.#localPeers.peers)
  }

  /**
   * Call this when the app goes into the background.
   *
   * Will gracefully shut down sync.
   *
   * @see {@link onForegrounded}
   * @returns {void}
   */
  onBackgrounded() {
    const projects = this.#activeProjects.values()
    for (const project of projects) project.$sync[kRequestFullStop]()
  }

  /**
   * Call this when the app goes into the foreground.
   *
   * Will undo the effects of `onBackgrounded`.
   *
   * @see {@link onBackgrounded}
   * @returns {void}
   */
  onForegrounded() {
    const projects = this.#activeProjects.values()
    for (const project of projects) project.$sync[kRescindFullStopRequest]()
  }

  /**
   * @param {string} projectPublicId
   */
  async leaveProject(projectPublicId) {
    const row = this.#db
      .select({
        keysCipher: projectKeysTable.keysCipher,
        projectId: projectKeysTable.projectId,
        projectInfo: projectKeysTable.projectInfo,
      })
      .from(projectKeysTable)
      .where(eq(projectKeysTable.projectPublicId, projectPublicId))
      .get()

    if (!row) {
      throw new NotFoundError(`Project ID ${projectPublicId} not found`)
    }

    const { keysCipher, projectId, projectInfo } = row

    const projectKeys = this.#decodeProjectKeysCipher(keysCipher, projectId)
    const projectInviteId = projectKeyToProjectInviteId(projectKeys.projectKey)

    const updatedEncryptionKeys = projectKeys.encryptionKeys
      ? // Delete all encryption keys except for auth
        { auth: projectKeys.encryptionKeys.auth }
      : undefined

    this.#saveToProjectKeysTable({
      projectId,
      projectPublicId,
      projectInviteId,
      projectInfo,
      projectKeys: {
        ...projectKeys,
        encryptionKeys: updatedEncryptionKeys,
      },
      hasLeftProject: true,
    })

    this.#db
      .delete(projectSettingsTable)
      .where(eq(projectSettingsTable.docId, projectId))
      .run()

    const project = await this.getProject(projectPublicId)

    await project[kProjectLeave]()
  }

  async getMapStyleJsonUrl() {
    await pTimeout(this.#fastify.ready(), { milliseconds: 1000 })
    return (await this.#getMediaBaseUrl('maps')) + '/style.json'
  }

  /**
   * Cleans up open resorces and closes open projects
   * @returns {Promise<void>}
   */
  async close() {
<<<<<<< HEAD
    await this.#projectSettingsIndexWriter.close()
=======
    // This added for workers PR
    // await this.#projectSettingsIndexWriter.close()
>>>>>>> 2226b3ac
    await Promise.all(
      [...this.#activeProjects.values()].map((project) => project.close())
    )
    this.#sqlite.close()
  }
}

// We use the `protomux` property of connected peers internally, but we don't
// expose it to the API. I have avoided using a private symbol for this for fear
// that we could accidentally keep references around of protomux instances,
// which could cause a memory leak (it shouldn't, but just to eliminate the
// possibility)

/**
 * Remove the protomux property of connected peers
 *
 * @param {import('./local-peers.js').PeerInfo[]} peers
 * @returns {PublicPeerInfo[]}
 */
function omitPeerProtomux(peers) {
  return peers.map((peer) =>
    'protomux' in peer ? omit(peer, ['protomux']) : peer
  )
}

/**
 * @param {ProjectKeys} projectKeys
 * @returns {asserts projectKeys is ValidatedProjectKeys}
 */
function validateProjectKeys(projectKeys) {
  if (!projectKeys.encryptionKeys) {
    throw new Error('encryptionKeys should not be undefined')
  }
}

/**
 * @param {Awaited<ReturnType<typeof MapeoManager.prototype.getDeviceInfo>>} partialDeviceInfo
 * @returns {partialDeviceInfo is import('./generated/rpc.js').DeviceInfo}
 */
function hasSavedDeviceInfo(partialDeviceInfo) {
  return Boolean(partialDeviceInfo.name)
}<|MERGE_RESOLUTION|>--- conflicted
+++ resolved
@@ -743,10 +743,7 @@
       throw e
     }
 
-<<<<<<< HEAD
-=======
     // Make sure to clean up when closed
->>>>>>> 2226b3ac
     project.once('close', () => {
       this.#activeProjects.delete(projectPublicId)
     })
@@ -1087,12 +1084,7 @@
    * @returns {Promise<void>}
    */
   async close() {
-<<<<<<< HEAD
     await this.#projectSettingsIndexWriter.close()
-=======
-    // This added for workers PR
-    // await this.#projectSettingsIndexWriter.close()
->>>>>>> 2226b3ac
     await Promise.all(
       [...this.#activeProjects.values()].map((project) => project.close())
     )
