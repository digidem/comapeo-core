// @ts-check
import { TypedEmitter } from 'tiny-typed-emitter'
import Corestore from 'corestore'
import assert from 'node:assert'
import { once } from 'node:events'
import Hypercore from 'hypercore'
import { HaveExtension, ProjectExtension } from '../generated/extensions.js'
import { CoreIndex } from './core-index.js'
import { ReplicationStateMachine } from './replication-state-machine.js'
import RemoteBitfield from './remote-bitfield.js'
import * as rle from './bitfield-rle.js'

// WARNING: Changing these will break things for existing apps, since namespaces
// are used for key derivation
export const NAMESPACES = /** @type {const} */ ([
  'auth',
  'config',
  'data',
  'blobIndex',
  'blob',
])
// WARNING: If changed once in production then we need a migration strategy
const TABLE = 'cores'
const CREATE_SQL = `CREATE TABLE IF NOT EXISTS ${TABLE} (
  publicKey BLOB NOT NULL,
  namespace TEXT NOT NULL
)`

/** @typedef {import('hypercore')<'binary', Buffer>} Core */
/** @typedef {(typeof NAMESPACES)[number]} Namespace */
/** @typedef {{ core: Core, key: Buffer, namespace: Namespace }} CoreRecord */
/** @typedef {import('streamx').Duplex} DuplexStream */
/** @typedef {{ rsm: ReplicationStateMachine, stream: DuplexStream, cores: Set<Core> }} ReplicationRecord */
/**
 * @typedef {Object} Events
 * @property {(coreRecord: CoreRecord) => void} add-core
 */

/**
 * @extends {TypedEmitter<Events>}
 */
export class CoreManager extends TypedEmitter {
  #corestore
  #coreIndex
  /** @type {Core} */
  #creatorCore
  #projectKey
  #addCoreSqlStmt
  #encryptionKeys
  /** @type {Set<ReplicationRecord>} */
  #replications = new Set()
  #projectExtension
  /** @type {'opened' | 'closing' | 'closed'} */
  #state = 'opened'
  #ready
  /**
   * For each peer, indexed by peerId, a map of hypercore bitfields, indexed by discoveryId
   * @type {Map<string, Map<string, RemoteBitfield>>}
   */
  #havesByPeer = new Map()
  #haveExtension

  static get namespaces() {
    return NAMESPACES
  }

  /**
   * @param {Object} options
   * @param {import('better-sqlite3').Database} options.sqlite better-sqlite3 database instance
   * @param {import('@mapeo/crypto').KeyManager} options.keyManager mapeo/crypto KeyManager instance
   * @param {Buffer} options.projectKey 32-byte public key of the project creator core
   * @param {Buffer} [options.projectSecretKey] 32-byte secret key of the project creator core
   * @param {Partial<Record<Namespace, Buffer>>} [options.encryptionKeys] Encryption keys for each namespace
   * @param {import('hypercore').HypercoreStorage} options.storage Folder to store all hypercore data
   */
  constructor({
    sqlite,
    keyManager,
    projectKey,
    projectSecretKey,
    encryptionKeys = {},
    storage,
  }) {
    super()
    assert(
      projectKey.length === 32,
      'project owner core public key must be 32-byte buffer'
    )
    assert(
      !projectSecretKey || projectSecretKey.length === 64,
      'project owner core secret key must be 64-byte buffer'
    )
    const primaryKey = keyManager.getDerivedKey('primaryKey', projectKey)
    this.#projectKey = projectKey
    this.#encryptionKeys = encryptionKeys

    // Make sure table exists for persisting known cores
    sqlite.prepare(CREATE_SQL).run()
    // Pre-prepare SQL statement for better performance
    this.#addCoreSqlStmt = sqlite.prepare(
      `INSERT OR IGNORE INTO ${TABLE} VALUES (@publicKey, @namespace)`
    )

    // Note: the primary key here should not be used, because we do not rely on
    // corestore for key storage (i.e. we do not get cores from corestore via a
    // name, which would derive the keypair from the primary key), but setting
    // this just in case a dependency does (e.g. hyperdrive) and we miss it.
    this.#corestore = new Corestore(storage, { primaryKey })
    // Persistent index of core keys and namespaces in the project
    this.#coreIndex = new CoreIndex()

    // Writer cores and root core, keys and namespaces are not persisted because
    // we derive the keys here.
    for (const namespace of NAMESPACES) {
      let keyPair
      if (namespace === 'auth' && projectSecretKey) {
        // For the project creator, the creatorCore is the same as the writer
        // core for the 'auth' namespace
        keyPair = { publicKey: projectKey, secretKey: projectSecretKey }
      } else {
        // Deterministic keypair, based on rootKey, namespace & projectKey
        keyPair = keyManager.getHypercoreKeypair(namespace, projectKey)
      }
      const writer = this.#addCore(keyPair, namespace)
      if (namespace === 'auth' && projectSecretKey) {
        this.#creatorCore = writer.core
      }
    }

    if (!this.#creatorCore) {
      // For anyone other than the project creator, creatorCore is readonly
      this.#creatorCore = this.#addCore({ publicKey: projectKey }, 'auth').core
    }

    // Load persisted cores
    const stmt = sqlite.prepare(`SELECT publicKey, namespace FROM ${TABLE}`)
    // @ts-ignore - don't know types returned from sqlite here
    for (const { publicKey, namespace } of stmt.all()) {
      this.#addCore({ publicKey }, namespace)
    }

    this.#projectExtension = this.#creatorCore.registerExtension(
      'mapeo/project',
      {
        encoding: ProjectExtensionCodec,
        onmessage: (msg, peer) => {
          this.#handleProjectMessage(msg, peer)
        },
      }
    )

    this.#haveExtension = this.#creatorCore.registerExtension('mapeo/have', {
      encoding: HaveExtensionCodec,
      onmessage: (msg, peer) => {
        this.#handleHaveMessage(msg, peer)
      },
    })

    this.#creatorCore.on('peer-add', (peer) => {
      this.#sendHaves(peer)
    })

    this.#ready = Promise.all(
      [...this.#coreIndex].map(({ core }) => core.ready())
    ).catch(() => {})
  }

  get creatorCore() {
    return this.#creatorCore
  }

  get havesByPeer() {
    return this.#havesByPeer
  }

  /**
   * Resolves when all cores have finished loading
   *
   * @returns {Promise<void>}
   */
  async ready() {
    await this.#ready
  }

  /**
   * Get the writer core for the given namespace
   *
   * @param {Namespace} namespace
   */
  getWriterCore(namespace) {
    return this.#coreIndex.getWriter(namespace)
  }

  /**
   * Get an array of all cores in the given namespace
   *
   * @param {Namespace} namespace
   * @returns
   */
  getCores(namespace) {
    return this.#coreIndex.getByNamespace(namespace)
  }

  /**
   * Get a core by its public key
   *
   * @param {Buffer} key
   * @returns {Core | undefined}
   */
  getCoreByKey(key) {
    const coreRecord = this.#coreIndex.getByCoreKey(key)
    return coreRecord && coreRecord.core
  }

  /**
   * Close all open cores and end any replication streams
   * TODO: gracefully close replication streams
   */
  async close() {
    this.#state = 'closing'
    const promises = []
    for (const { core } of this.#coreIndex) {
      promises.push(core.close())
    }
    for (const { stream } of this.#replications) {
      promises.push(once(stream, 'close'))
      stream.destroy()
    }
    await Promise.all(promises)
    this.#state = 'closed'
  }

  /**
   * Add a core to the manager (will be persisted across restarts)
   *
   * @param {Buffer} key 32-byte public key of core to add
   * @param {Namespace} namespace
   * @returns {import('./core-index.js').CoreRecord}
   */
  addCore(key, namespace) {
    return this.#addCore({ publicKey: key }, namespace, true)
  }

  /**
   * Add a core to the manager (writer cores and project creator core not persisted)
   *
   * @param {{ publicKey: Buffer, secretKey?: Buffer }} keyPair
   * @param {Namespace} namespace
   * @param {boolean} [persist=false]
   * @returns {import('./core-index.js').CoreRecord}
   */
  #addCore(keyPair, namespace, persist = false) {
    // No-op if core is already managed
    const existingCore = this.#coreIndex.getByCoreKey(keyPair.publicKey)
    if (existingCore) return existingCore

    const { publicKey: key, secretKey } = keyPair
    const writer = !!secretKey
    const core = this.#corestore.get({
      keyPair,
      encryptionKey: this.#encryptionKeys[namespace],
    })
    // @ts-ignore - ensure key is defined before hypercore is ready
    core.key = key
    this.#coreIndex.add({ core, key, namespace, writer })

    // **Hack** As soon as a peer is added, eagerly send a "want" for the entire
    // core. This ensures that the peer sends back its entire bitfield.
    // Otherwise this would only happen once we call core.download()
    core.on('peer-add', (peer) => {
      if (core.length === 0) return
      // **Warning** uses internal method, but should be covered by tests
      peer._maybeWant(0, core.length)
    })

    // A non-writer core will emit 'append' when its length is updated from the
    // initial sync with a peer, and we will not have sent a "maybe want" for
    // this range, so we need to do it now. Subsequent appends are propogated
    // (more efficiently) via range broadcasts, so we only need to listen to the
    // first append.
    if (!writer) {
      core.once('append', () => {
        for (const peer of core.peers) {
          // TODO: It would be more efficient (in terms of network traffic) to
          // send a want with start = length of previous want. Need to track
          // "last want length" sent by peer.
          peer._maybeWant(0, core.length)
        }
      })
    }

    for (const { stream, rsm, cores } of this.#replications.values()) {
      if (cores.has(core)) continue
      if (rsm.state.enabledNamespaces.has(namespace)) {
        core.replicate(stream)
      } else {
        rsm.on('enable-namespace', function onNamespace(enabledNamespace) {
          if (enabledNamespace !== namespace) return
          if (!cores.has(core)) {
            core.replicate(stream)
          }
          rsm.off('enable-namespace', onNamespace)
        })
      }
    }

    if (persist) {
      this.#addCoreSqlStmt.run({ publicKey: key, namespace })
    }

    this.emit('add-core', { core, key, namespace })

    return { core, key, namespace }
  }

  /**
   * Start replicating cores managed by CoreManager to a Noise Secret Stream (as
   * created by @hyperswarm/secret-stream). Important: only one CoreManager can
   * be replicated to a given stream - attempting to replicate a second
   * CoreManager to the same stream will cause sharing of auth core keys to
   * fail - see https://github.com/holepunchto/corestore/issues/45
   *
   * Initially only cores in the `auth` namespace are replicated to the stream.
   * All cores in the `auth` namespace are shared to all peers who have the
   * `rootCoreKey` core, and also replicated to the stream
   *
   * To start replicating other namespaces call `enableNamespace(ns)` on the
   * returned state machine
   *
   * @param {import('../types.js').NoiseStream | import('../types.js').ProtocolStream} noiseStream framed noise secret stream, i.e. @hyperswarm/secret-stream
   */
  replicate(noiseStream) {
    if (this.#state !== 'opened') throw new Error('Core manager is closed')
    if (
      /** @type {import('../types.js').ProtocolStream} */ (noiseStream)
        .noiseStream?.userData
    ) {
      console.warn(
        'Passed an existing protocol stream to coreManager.replicate(). Other corestores and core managers replicated to this stream will no longer automatically inject shared cores into the stream'
      )
    }
    // @ts-expect-error - too complex to type right now
    const stream = Hypercore.createProtocolStream(noiseStream)
    const protocol = stream.noiseStream.userData
    if (!protocol) throw new Error('Invalid stream')
    // If the noise stream already had a protomux instance attached to
    // noiseStream.userData, then Hypercore.createProtocolStream does not attach
    // the ondiscoverykey listener, so we make sure we are listening for this,
    // and that we override any previous notifier that was attached to protomux.
    // This means that only one Core Manager instance can currently be
    // replicated to a stream if we want sharing of unknown auth cores to work.
    protocol.pair(
      { protocol: 'hypercore/alpha' },
      /** @param {Buffer} discoveryKey */ (discoveryKey) => {
        this.#handleDiscoveryKey(discoveryKey, stream)
      }
    )
    const rsm = new ReplicationStateMachine()
    /** @type {ReplicationRecord['cores']} */
    const replicatingCores = new Set()

    for (const { core } of this.getCores('auth')) {
      core.replicate(stream)
      replicatingCores.add(core)
    }

    /** @type {ReplicationRecord} */
    const replicationRecord = { stream, rsm, cores: replicatingCores }
    this.#replications.add(replicationRecord)

    rsm.on('enable-namespace', (namespace) => {
      for (const { core } of this.getCores(namespace)) {
        if (!replicatingCores.has(core)) {
          core.replicate(stream)
        }
      }
    })

    stream.once('close', () => {
      rsm.disableAll()
      rsm.removeAllListeners()
      this.#replications.delete(replicationRecord)
    })

    return rsm
  }

  /**
   * @param {Buffer} discoveryKey
   * @param {any} stream
   */
  async #handleDiscoveryKey(discoveryKey, stream) {
    const discoveryId = discoveryKey.toString('hex')
    const peer = await this.#findPeer(stream.remotePublicKey)
    if (!peer) {
      console.warn('handleDiscovery no peer', stream.remotePublicKey)
      // TODO: How to handle this and when does it happen?
      return
    }
    // If we already know about this core, then we will add it to the
    // replication stream when we are ready
    if (this.#coreIndex.getByDiscoveryId(discoveryId)) return
<<<<<<< HEAD
    const encodedMessage = ProjectExtension.encode(
      ProjectExtension.fromPartial({
        wantCoreKeys: [discoveryKey],
      })
    ).finish()
    this.#extension.send(encodedMessage, peer)
=======
    const message = {
      wantCoreKeys: [discoveryKey],
      authCoreKeys: [],
    }
    this.#projectExtension.send(message, peer)
>>>>>>> 4042a8fd
  }

  /**
   * @param {Buffer} publicKey
   * @param {{ timeout?: number }} [opts]
   */
  async #findPeer(publicKey, { timeout = 200 } = {}) {
    const creatorCore = this.#creatorCore
    const peer = creatorCore.peers.find((peer) => {
      return peer.remotePublicKey.equals(publicKey)
    })
    if (peer) return peer
    // This is called from the from the handleDiscoveryId event, which can
    // happen before the peer connection is fully established, so we wait for
    // the `peer-add` event, with a timeout in case the peer never gets added
    return new Promise(function (res) {
      const timeoutId = setTimeout(function () {
        creatorCore.off('peer-add', onPeer)
        res(null)
      }, timeout)

      creatorCore.on('peer-add', onPeer)

      /** @param {any} peer */
      function onPeer(peer) {
        if (peer.remotePublicKey.equals(publicKey)) {
          clearTimeout(timeoutId)
          creatorCore.off('peer-add', onPeer)
          res(peer)
        }
      }
    })
  }

  /**
   * @param {ProjectExtension} msg
   * @param {any} peer
   */
<<<<<<< HEAD
  #handleExtensionMessage(data, peer) {
    const { wantCoreKeys, ...coreKeys } = ProjectExtension.decode(data)
    const message = ProjectExtension.create()
    let hasKeys = false
=======
  #handleProjectMessage({ wantCoreKeys, authCoreKeys }, peer) {
>>>>>>> 4042a8fd
    for (const discoveryKey of wantCoreKeys) {
      const discoveryId = discoveryKey.toString('hex')
      const coreRecord = this.#coreIndex.getByDiscoveryId(discoveryId)
      if (!coreRecord) continue
<<<<<<< HEAD
      message[`${coreRecord.namespace}CoreKeys`].push(coreRecord.key)
      hasKeys = true
    }
    if (hasKeys) {
      const encodedMessage = ProjectExtension.encode(message).finish()
      this.#extension.send(encodedMessage, peer)
=======
      if (coreRecord.namespace === 'auth') {
        const message = {
          authCoreKeys: [coreRecord.key],
          wantCoreKeys: [],
        }
        this.#projectExtension.send(message, peer)
      }
>>>>>>> 4042a8fd
    }
    for (const namespace of NAMESPACES) {
      for (const coreKey of coreKeys[`${namespace}CoreKeys`]) {
        // Use public method - these must be persisted (private method defaults to persisted=false)
        this.addCore(coreKey, namespace)
      }
    }
  }

  /**
   * @param {HaveMsg} msg
   * @param {any} peer
   */
  #handleHaveMessage(msg, peer) {
    const { start, discoveryKey, bitfield } = msg
    /** @type {string} */
    const peerId = peer.remotePublicKey.toString('hex')
    let peerHaves = this.#havesByPeer.get(peerId)
    if (!peerHaves) {
      peerHaves = new Map()
      this.#havesByPeer.set(peerId, peerHaves)
    }
    const discoveryId = discoveryKey.toString('hex')
    let remoteBitfield = peerHaves.get(discoveryId)
    if (!remoteBitfield) {
      remoteBitfield = new RemoteBitfield()
      peerHaves.set(discoveryId, remoteBitfield)
    }
    remoteBitfield.insert(start, bitfield)
  }

  /**
   *
   * @param {any} peer
   */
  async #sendHaves(peer) {
    if (!peer) {
      console.warn('sendHaves no peer', peer.remotePublicKey)
      // TODO: How to handle this and when does it happen?
      return
    }

    peer.protomux.cork()

    for (const { core } of this.#coreIndex) {
      // We want ready() rather than update() because we are only interested in local data
      await core.ready()
      if (core.length === 0) continue
      const { discoveryKey } = core
      // This will always be defined after ready(), but need to let TS know
      if (!discoveryKey) continue
      /** @type {Iterable<{ start: number, bitfield: Uint32Array }>} */
      // @ts-ignore - accessing internal property
      const bitfieldIterator = core.core.bitfield.want(0, core.length)
      for (const { start, bitfield } of bitfieldIterator) {
        const message = { start, bitfield, discoveryKey }
        this.#haveExtension.send(message, peer)
      }
    }

    peer.protomux.uncork()
  }
}

/**
 * @typedef {object} HaveMsg
 * @property {Buffer} discoveryKey
 * @property {number} start
 * @property {Uint32Array} bitfield
 */

const ProjectExtensionCodec = {
  /** @param {Parameters<typeof ProjectExtension.encode>[0]} msg */
  encode(msg) {
    return ProjectExtension.encode(msg).finish()
  },
  /** @param {Buffer | Uint8Array} buf */
  decode(buf) {
    return ProjectExtension.decode(buf)
  },
}

const HaveExtensionCodec = {
  /** @param {HaveMsg} msg */
  encode({ start, discoveryKey, bitfield }) {
    const encodedBitfield = rle.encode(bitfield)
    const msg = { start, discoveryKey, encodedBitfield }
    return HaveExtension.encode(msg).finish()
  },
  /**
   * @param {Buffer | Uint8Array} buf
   * @returns {HaveMsg}
   */
  decode(buf) {
    const { start, discoveryKey, encodedBitfield } = HaveExtension.decode(buf)
    try {
      const bitfield = rle.decode(encodedBitfield)
      return { start, discoveryKey, bitfield }
    } catch (e) {
      // TODO: Log error
      console.error(e)
      return { start, discoveryKey, bitfield: new Uint32Array() }
    }
  },
}<|MERGE_RESOLUTION|>--- conflicted
+++ resolved
@@ -400,20 +400,10 @@
     // If we already know about this core, then we will add it to the
     // replication stream when we are ready
     if (this.#coreIndex.getByDiscoveryId(discoveryId)) return
-<<<<<<< HEAD
-    const encodedMessage = ProjectExtension.encode(
-      ProjectExtension.fromPartial({
-        wantCoreKeys: [discoveryKey],
-      })
-    ).finish()
-    this.#extension.send(encodedMessage, peer)
-=======
-    const message = {
+    const message = ProjectExtension.fromPartial({
       wantCoreKeys: [discoveryKey],
-      authCoreKeys: [],
-    }
+    })
     this.#projectExtension.send(message, peer)
->>>>>>> 4042a8fd
   }
 
   /**
@@ -452,34 +442,18 @@
    * @param {ProjectExtension} msg
    * @param {any} peer
    */
-<<<<<<< HEAD
-  #handleExtensionMessage(data, peer) {
-    const { wantCoreKeys, ...coreKeys } = ProjectExtension.decode(data)
+  #handleProjectMessage({ wantCoreKeys, ...coreKeys }, peer) {
     const message = ProjectExtension.create()
     let hasKeys = false
-=======
-  #handleProjectMessage({ wantCoreKeys, authCoreKeys }, peer) {
->>>>>>> 4042a8fd
     for (const discoveryKey of wantCoreKeys) {
       const discoveryId = discoveryKey.toString('hex')
       const coreRecord = this.#coreIndex.getByDiscoveryId(discoveryId)
       if (!coreRecord) continue
-<<<<<<< HEAD
       message[`${coreRecord.namespace}CoreKeys`].push(coreRecord.key)
       hasKeys = true
     }
     if (hasKeys) {
-      const encodedMessage = ProjectExtension.encode(message).finish()
-      this.#extension.send(encodedMessage, peer)
-=======
-      if (coreRecord.namespace === 'auth') {
-        const message = {
-          authCoreKeys: [coreRecord.key],
-          wantCoreKeys: [],
-        }
-        this.#projectExtension.send(message, peer)
-      }
->>>>>>> 4042a8fd
+      this.#projectExtension.send(message, peer)
     }
     for (const namespace of NAMESPACES) {
       for (const coreKey of coreKeys[`${namespace}CoreKeys`]) {
