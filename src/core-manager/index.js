--- conflicted
+++ resolved
@@ -303,10 +303,7 @@
     if (persist) {
       this.#addCoreSqlStmt.run({ publicKey: key, namespace })
     }
-<<<<<<< HEAD
-=======
-
->>>>>>> 8c6a081c
+
     this.#l.log(
       'Added %s %s core %k',
       persist ? 'remote' : writer ? 'local' : 'creator',
