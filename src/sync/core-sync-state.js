import { keyToId } from '../utils.js'
import RemoteBitfield, {
  BITS_PER_PAGE,
} from '../core-manager/remote-bitfield.js'
<<<<<<< HEAD
/** @import { HypercorePeer, HypercoreRemoteBitfield } from '../types.js' */
=======
/** @import { HypercorePeer, HypercoreRemoteBitfield, Namespace } from '../types.js' */
>>>>>>> 6cdf8407

/**
 * @typedef {RemoteBitfield} Bitfield
 */
/**
 * @typedef {string} PeerId
 */
/**
 * @typedef {Object} InternalState
 * @property {number | undefined} length Core length, e.g. how many blocks in the core (including blocks that are not downloaded)
 * @property {PeerState} localState
 * @property {Map<PeerId, PeerState>} remoteStates
 * @property {Map<string, import('./peer-sync-controller.js').PeerSyncController>} peerSyncControllers
 * @property {Namespace} namespace
 */
/**
 * @typedef {object} LocalCoreState
 * @property {number} have blocks we have
 * @property {number} want unique blocks we want from any other peer
 * @property {number} wanted blocks we want from this peer
 */
/**
 * @typedef {object} PeerCoreState
 * @property {number} have blocks the peer has locally
 * @property {number} want blocks this peer wants from us
 * @property {number} wanted blocks we want from this peer
 * @property {'disconnected' | 'connecting' | 'connected'} status
 */
/**
 * @typedef {object} DerivedState
 * @property {number} coreLength known (sparse) length of the core
 * @property {LocalCoreState} localState local state
 * @property {{ [peerId in PeerId]: PeerCoreState }} remoteStates map of state of all known peers
 */

/**
 * Track sync state for a core identified by `discoveryId`. Can start tracking
 * state before the core instance exists locally, via the "preHave" messages
 * received over the project creator core.
 *
 * Because deriving the state is expensive (it iterates through the bitfields of
 * all peers), this is designed to be pull-based: the onUpdate event signals
 * that the state is updated, but does not pass the state. The consumer can
 * "pull" the state when it wants it via `coreSyncState.getState()`.
 *
 * Each peer (including the local peer) has a state of:
 *
 * 1. `have` - number of blocks the peer has locally
 *
 * 2. `want` - number of blocks this peer wants. For local state, this is the
 *    number of unique blocks we want from anyone else. For remote peers, it is
 *    the number of blocks this peer wants from us.
 *
 * 3. `wanted` - number of blocks this peer has that's wanted by others. For
 *    local state, this is the number of unique blocks any of our peers want.
 *    For remote peers, it is the number of blocks we want from them.
 */
export class CoreSyncState {
  /** @type {import('hypercore')<'binary', Buffer> | undefined} */
  #core
  /** @type {InternalState['remoteStates']} */
  #remoteStates = new Map()
  /** @type {InternalState['localState']} */
  #localState = new PeerState()
  #preHavesLength = 0
  #update
  #peerSyncControllers
  #namespace

  /**
   * @param {object} opts
   * @param {() => void} opts.onUpdate Called when a state update is available (via getState())
   * @param {Map<string, import('./peer-sync-controller.js').PeerSyncController>} opts.peerSyncControllers
   * @param {Namespace} opts.namespace
   */
  constructor({ onUpdate, peerSyncControllers, namespace }) {
    this.#peerSyncControllers = peerSyncControllers
    this.#namespace = namespace
    // Called whenever the state changes, so we clear the cache because next
    // call to getState() will need to re-derive the state
    this.#update = () => {
      process.nextTick(onUpdate)
    }
  }

  /** @type {() => DerivedState} */
  getState() {
    const localCoreLength = this.#core?.length || 0
    return deriveState({
      length: Math.max(localCoreLength, this.#preHavesLength),
      localState: this.#localState,
      remoteStates: this.#remoteStates,
      peerSyncControllers: this.#peerSyncControllers,
      namespace: this.#namespace,
    })
  }

  /**
   * Attach a core. The sync state can be initialized without a core instance,
   * because we could receive peer want and have states via extension messages
   * before we have the core key that allows us to create a core instance.
   *
   * @param {import('hypercore')<'binary', Buffer>} core
   */
  attachCore(core) {
    if (this.#core) return

    this.#core = core

    this.#core.ready().then(() => {
      this.#localState.setHavesBitfield(
        // @ts-ignore - internal property
        core?.core?.bitfield
      )
    })

    for (const peer of this.#core.peers) {
      this.#onPeerAdd(peer)
    }

    this.#core.on('peer-add', this.#onPeerAdd)

    this.#core.on('peer-remove', this.#onPeerRemove)

    // TODO: Maybe we need to also wait on core.update() and then emit state?

    // These events happen when the local bitfield changes, so we want to emit
    // state because it will have changed
    this.#core.on('download', () => {
      this.#update()
    })

    this.#core.on('append', () => {
      this.#update()
    })
  }

  /**
   * Add a pre-emptive "have" bitfield for a peer. This is used when we receive
   * a peer "have" via extension message - it allows us to have a state for the
   * peer before the peer actually starts syncing this core
   *
   * @param {PeerId} peerId
   * @param {number} start
   * @param {Uint32Array} bitfield
   */
  insertPreHaves(peerId, start, bitfield) {
    const peerState = this.#getPeerState(peerId)
    peerState.insertPreHaves(start, bitfield)
    this.#preHavesLength = Math.max(
      this.#preHavesLength,
      peerState.preHavesBitfield.lastSet(start + bitfield.length * 32) + 1
    )
    this.#update()
  }

  /**
   * Add a ranges of wanted blocks for a peer. By default a peer wants all
   * blocks in a core - calling this will change the peer to only want the
   * blocks/ranges that are added here
   *
   * @param {PeerId} peerId
   * @param {Array<{ start: number, length: number }>} ranges
   */
  setPeerWants(peerId, ranges) {
    const peerState = this.#getPeerState(peerId)
    for (const { start, length } of ranges) {
      peerState.setWantRange({ start, length })
    }
    this.#update()
  }

  /**
   * @param {PeerId} peerId
   */
  addPeer(peerId) {
    if (this.#remoteStates.has(peerId)) return
    this.#remoteStates.set(peerId, new PeerState())
    this.#update()
  }

  /**
   * @param {PeerId} peerId
   */
  #getPeerState(peerId) {
    let peerState = this.#remoteStates.get(peerId)
    if (!peerState) {
      peerState = new PeerState()
      this.#remoteStates.set(peerId, peerState)
    }
    return peerState
  }

  /**
   * Handle a peer being added to the core - updates state and adds listeners to
   * emit state updates whenever the peer remote bitfield changes
   *
   * (defined as class field to bind to `this`)
   * @param {HypercorePeer} peer
   */
  #onPeerAdd = (peer) => {
    const peerId = keyToId(peer.remotePublicKey)

    // Update state to ensure this peer is in the state and set to connected
    const peerState = this.#getPeerState(peerId)
    peerState.status = 'connecting'

    this.#core?.update({ wait: true }).then(() => {
      // A peer should become connected
      peerState.status = 'connected'
      this.#update()
    })

    // A peer can have a pre-emptive "have" bitfield received via an extension
    // message, but when the peer actually connects then we switch to the actual
    // bitfield from the peer object
    peerState.setHavesBitfield(peer.remoteBitfield)
    this.#update()

    // We want to emit state when a peer's bitfield changes, which can happen as
    // a result of these two internal calls.
    const originalOnBitfield = peer.onbitfield
    const originalOnRange = peer.onrange
    peer.onbitfield = (...args) => {
      originalOnBitfield.apply(peer, args)
      this.#update()
    }
    peer.onrange = (...args) => {
      originalOnRange.apply(peer, args)
      this.#update()
    }
  }

  /**
   * Handle a peer being removed - keeps it in state, but sets state.connected = false
   *
   * (defined as class field to bind to `this`)
   * @param {HypercorePeer} peer
   */
  #onPeerRemove = (peer) => {
    const peerId = keyToId(peer.remotePublicKey)
    const peerState = this.#getPeerState(peerId)
    peerState.status = 'disconnected'
    this.#update()
  }
}

/**
 * Sync state for a core for a peer. Uses an internal bitfield from Hypercore to
 * track which blocks the peer has. Default is that a peer wants all blocks, but
 * can set ranges of "wants". Setting a want range changes all other blocks to
 * "not wanted"
 *
 * @private
 * Only exported for testing
 */
export class PeerState {
  /** @type {Bitfield} */
  #preHaves = new RemoteBitfield()
  /** @type {HypercoreRemoteBitfield | undefined} */
  #haves
  /** @type {Bitfield} */
  #wants = new RemoteBitfield()
  /** @type {PeerCoreState['status']} */
  status = 'disconnected'
  #wantAll
  constructor({ wantAll = true } = {}) {
    this.#wantAll = wantAll
  }
  get preHavesBitfield() {
    return this.#preHaves
  }
  /**
   * @param {number} start
   * @param {Uint32Array} bitfield
   */
  insertPreHaves(start, bitfield) {
    return this.#preHaves.insert(start, bitfield)
  }
  /**
   * @param {HypercoreRemoteBitfield} bitfield
   */
  setHavesBitfield(bitfield) {
    this.#haves = bitfield
  }
  /**
   * Set a range of blocks that a peer wants. This is not part of the Hypercore
   * protocol, so we need our own extension messages that a peer can use to
   * inform us which blocks they are interested in. For most cores peers always
   * want all blocks, but for blob cores often peers only want preview or
   * thumbnail versions of media
   *
   * @param {{ start: number, length: number }} range
   */
  setWantRange({ start, length }) {
    this.#wantAll = false
    this.#wants.setRange(start, length, true)
  }
  /**
   * Returns whether the peer has the block at `index`. If a pre-have bitfield
   * has been passed, this is used if no connected peer bitfield is available.
   * If neither bitfield is available then this defaults to `false`
   * @param {number} index
   */
  have(index) {
    return this.#haves?.get(index) || this.#preHaves.get(index)
  }
  /**
   * Return the "haves" for the 32 blocks from `index`, as a 32-bit integer
   *
   * @param {number} index
   * @returns {number} 32-bit number representing whether the peer has or not
   * the 32 blocks from `index`
   */
  haveWord(index) {
    const preHaveWord = getBitfieldWord(this.#preHaves, index)
    if (!this.#haves) return preHaveWord
    return preHaveWord | getBitfieldWord(this.#haves, index)
  }
  /**
   * Returns whether this peer wants block at `index`. Defaults to `true` for
   * all blocks
   * @param {number} index
   */
  want(index) {
    if (this.#wantAll) return true
    return this.#wants.get(index)
  }
  /**
   * Return the "wants" for the 32 blocks from `index`, as a 32-bit integer
   *
   * @param {number} index
   * @returns {number} 32-bit number representing whether the peer wants or not
   * the 32 blocks from `index`
   */
  wantWord(index) {
    if (this.#wantAll) {
      // This is a 32-bit number with all bits set
      return 2 ** 32 - 1
    }
    return getBitfieldWord(this.#wants, index)
  }
}

/**
 * Derive count for each peer: "want"; "have"; "wanted".
 *
 * @param {InternalState} coreState
 *
 * @private
 * Only exporteed for testing
 */
export function deriveState(coreState) {
  const length = coreState.length || 0
  /** @type {LocalCoreState} */
  const localState = { have: 0, want: 0, wanted: 0 }
  /** @type {Record<PeerId, PeerCoreState>} */
  const remoteStates = {}

  /** @type {Map<PeerId, PeerState>} */
  const peers = new Map()
  for (const [peerId, peerState] of coreState.remoteStates.entries()) {
    const psc = coreState.peerSyncControllers.get(peerId)
    const isBlocked = psc?.syncCapability[coreState.namespace] === 'blocked'
    // Currently we do not include blocked peers in sync state - it's unclear
    // how to expose this state in a meaningful way for considering sync
    // completion, because blocked peers do not sync.
    if (isBlocked) continue
    peers.set(peerId, peerState)
    remoteStates[peerId] = {
      have: 0,
      want: 0,
      wanted: 0,
      status: peerState.status,
    }
  }

  for (let i = 0; i < length; i += 32) {
    const truncate = 2 ** Math.min(32, length - i) - 1

    const localHaves = coreState.localState.haveWord(i) & truncate
    localState.have += bitCount32(localHaves)

    let someoneElseWantsFromMe = 0
    let iWantFromSomeoneElse = 0

    for (const [peerId, peer] of peers.entries()) {
      const peerHaves = peer.haveWord(i) & truncate
      remoteStates[peerId].have += bitCount32(peerHaves)

      const theyWantFromMe = peer.wantWord(i) & ~peerHaves & localHaves
      remoteStates[peerId].want += bitCount32(theyWantFromMe)
      someoneElseWantsFromMe |= theyWantFromMe

      const iWantFromThem = peerHaves & ~localHaves
      remoteStates[peerId].wanted += bitCount32(iWantFromThem)
      iWantFromSomeoneElse |= iWantFromThem
    }

    localState.wanted += bitCount32(someoneElseWantsFromMe)
    localState.want += bitCount32(iWantFromSomeoneElse)
  }

  return {
    coreLength: length,
    localState,
    remoteStates,
  }
}

/**
 * Apologies for the obscure code. From
 * https://stackoverflow.com/a/109025/903300
 * @param {number} n
 */
export function bitCount32(n) {
  n = n - ((n >> 1) & 0x55555555)
  n = (n & 0x33333333) + ((n >> 2) & 0x33333333)
  return (((n + (n >> 4)) & 0xf0f0f0f) * 0x1010101) >> 24
}

/**
 * Get a 32-bit "chunk" (word) of the bitfield.
 *
 * @param {Bitfield | HypercoreRemoteBitfield} bitfield
 * @param {number} index
 */
function getBitfieldWord(bitfield, index) {
  if (index % 32 !== 0) throw new Error('Index must be multiple of 32')
  const j = index & (BITS_PER_PAGE - 1)
  const i = (index - j) / BITS_PER_PAGE

  const p = bitfield._pages.get(i)

  return p ? p.bitfield[j / 32] : 0
}<|MERGE_RESOLUTION|>--- conflicted
+++ resolved
@@ -2,11 +2,7 @@
 import RemoteBitfield, {
   BITS_PER_PAGE,
 } from '../core-manager/remote-bitfield.js'
-<<<<<<< HEAD
-/** @import { HypercorePeer, HypercoreRemoteBitfield } from '../types.js' */
-=======
 /** @import { HypercorePeer, HypercoreRemoteBitfield, Namespace } from '../types.js' */
->>>>>>> 6cdf8407
 
 /**
  * @typedef {RemoteBitfield} Bitfield
