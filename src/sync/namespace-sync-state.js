--- conflicted
+++ resolved
@@ -122,10 +122,6 @@
 
 /**
  * @param {import('./core-sync-state.js').PeerCoreState['status']} [status]
-<<<<<<< HEAD
- * @returns
-=======
->>>>>>> 2ff2a99f
  */
 export function createState(status) {
   if (status) {
