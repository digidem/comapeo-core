import { TypedEmitter } from 'tiny-typed-emitter'
import net from 'node:net'
import { randomBytes } from 'node:crypto'
import NoiseSecretStream from '@hyperswarm/secret-stream'
import { once } from 'node:events'
import { noop } from '../utils.js'
import { isPrivate } from 'bogon'
import StartStopStateMachine from 'start-stop-state-machine'
import pTimeout from 'p-timeout'
import { keyToPublicId } from '@mapeo/crypto'
import { Logger } from '../logger.js'
import { getErrorCode } from '../lib/error.js'
/** @import { OpenedNoiseStream } from '../lib/noise-secret-stream-helpers.js' */

/** @typedef {{ publicKey: Buffer, secretKey: Buffer }} Keypair */
/** @typedef {OpenedNoiseStream<net.Socket>} OpenedNetNoiseStream */

/** @satisfies {import('node:net').ServerOpts | import('node:net').TcpNetConnectOpts} */
const TCP_KEEP_ALIVE_OPTIONS = {
  keepAlive: true,
<<<<<<< HEAD
  keepAliveInitialDelay: 10_000,
  // Turn off Nagle's algorythm, to reduce latency
  // https://github.com/digidem/comapeo-core/issues/1070
  noDelay: true,
=======
  keepAliveInitialDelay: 30_000,
>>>>>>> 82ecf136
}
export const ERR_DUPLICATE = 'Duplicate connection'

/**
 * @typedef {Object} DiscoveryEvents
 * @property {(connection: OpenedNetNoiseStream) => void} connection
 */

/**
 * @extends {TypedEmitter<DiscoveryEvents>}
 */
export class LocalDiscovery extends TypedEmitter {
  #identityKeypair
  #name = randomBytes(8).toString('hex')
  #server
  /** @type {Map<string, OpenedNetNoiseStream>} */
  #noiseConnections = new Map()
  #sm
  #log
  /** @type {(e: Error) => void} */
  #handleSocketError
  #l
  #port = 0

  /**
   * @param {Object} opts
   * @param {Keypair} opts.identityKeypair
   * @param {Logger} [opts.logger]
   */
  constructor({ identityKeypair, logger }) {
    super()
    this.#l = Logger.create('LocalDiscovery', logger)
    this.#log = this.#l.log.bind(this.#l)
    this.#sm = new StartStopStateMachine({
      start: this.#start.bind(this),
      stop: this.#stop.bind(this),
    })
    this.#handleSocketError = (e) => {
      this.#log('socket error', e.message)
    }
    this.#identityKeypair = identityKeypair
    this.#server = net.createServer(
      TCP_KEEP_ALIVE_OPTIONS,
      this.#handleTcpConnection.bind(this, false)
    )
    this.#server.on('error', (e) => {
      this.#log('Server error', e)
    })
  }

  /** @returns {Promise<{ name: string, port: number }>} */
  async start() {
    await this.#sm.start()
    return { name: this.#name, port: getAddress(this.#server).port }
  }

  /** @returns {Promise<void>} */
  async #start() {
    // Let OS choose port, listen on ip4, all interfaces
    const onListening = once(this.#server, 'listening')

    try {
      this.#server.listen(this.#port, '0.0.0.0')
      await onListening
    } catch (e) {
      if (this.#port === 0) throw e
      // Account for errors from re-binding the port failing
      this.#port = 0
      return this.#start()
    }
    const addr = getAddress(this.#server)
    this.#port = addr.port
    this.#log('server listening on port ' + addr.port)
  }

  /**
   * @param {object} peer
   * @param {string} peer.address
   * @param {number} peer.port
   * @param {string} peer.name
   * @returns {void}
   */
  connectPeer({ address, port, name }) {
    if (this.#name === name) return
    this.#log('peer connected', name.slice(0, 7), address, port)
    if (this.#noiseConnections.has(name)) {
      this.#log(`Already connected to ${name.slice(0, 7)}`)
      return
    }
    const socket = net.connect({
      ...TCP_KEEP_ALIVE_OPTIONS,
      host: address,
      port,
    })
    socket.on('error', this.#handleSocketError)
    socket.once('connect', () => {
      this.#handleTcpConnection(true, socket)
    })
  }

  /**
   * @param {boolean} isInitiator
   * @param {net.Socket} socket
   * @returns {void}
   */
  #handleTcpConnection(isInitiator, socket) {
    socket.off('error', this.#handleSocketError)
    socket.on('error', onSocketError)

    /** @param {Error} e */
    function onSocketError(e) {
      if (getErrorCode(e) === 'EPIPE') {
        socket.destroy()
        if (secretStream) {
          secretStream.destroy()
        }
      }
    }

    const { remoteAddress } = socket
    if (!remoteAddress || !isPrivate(remoteAddress)) {
      socket.destroy(new Error('Invalid remoteAddress ' + remoteAddress))
      return
    }
    this.#log(
      `${isInitiator ? 'outgoing' : 'incoming'} tcp connection ${
        isInitiator ? 'to' : 'from'
      } ${remoteAddress}`
    )

    const secretStream = new NoiseSecretStream(isInitiator, socket, {
      keyPair: this.#identityKeypair,
    })

    secretStream.on('error', this.#handleSocketError)

    secretStream.on('connect', () => {
      // Further errors will be handled in #handleNoiseStreamConnection()
      socket.off('error', onSocketError)
      secretStream.off('error', this.#handleSocketError)
      this.#handleNoiseStreamConnection(
        // We know the NoiseStream is open at this point, so we can coerce the type
        /** @type {OpenedNetNoiseStream} */
        (secretStream)
      )
    })
  }

  /**
   * @param {OpenedNetNoiseStream} existing
   * @param {OpenedNetNoiseStream} keeping
   * @returns {void}
   */
  #handleConnectionSwap(existing, keeping) {
    let closed = false

    existing.on('close', () => {
      // The connection we are keeping could have closed before we get here
      if (closed) return

      keeping.removeListener('error', noop)
      keeping.removeListener('close', onclose)

      this.#handleNoiseStreamConnection(keeping)
    })

    keeping.on('error', noop)
    keeping.on('close', onclose)

    function onclose() {
      closed = true
    }
  }

  /**
   * @param {OpenedNetNoiseStream} conn
   * @returns {void}
   */
  #handleNoiseStreamConnection(conn) {
    const { remotePublicKey, isInitiator } = conn
    if (!remotePublicKey) {
      // Shouldn't get here
      this.#log('Error: incoming connection with no publicKey')
      conn.destroy()
      return
    }
    const remoteId = keyToPublicId(remotePublicKey)

    this.#log(
      `${isInitiator ? 'outgoing' : 'incoming'} secret stream connection ${
        isInitiator ? 'to' : 'from'
      } %h`,
      remotePublicKey
    )

    const existing = this.#noiseConnections.get(remoteId)

    if (existing) {
      const keyCompare = Buffer.compare(
        this.#identityKeypair.publicKey,
        remotePublicKey
      )
      const keepExisting =
        // These first two checks check if a peer tried to connect twice. In
        // this case we keep the existing connection.
        (isInitiator && existing.isInitiator) ||
        (!isInitiator && !existing.isInitiator) ||
        // If each peer tried to connect to the other at the same time, then we
        // tie-break based on public key comparison (the initiator need to check
        // the opposite of the non-initiator, because the keys are the other way
        // around for them)
        (isInitiator ? keyCompare > 0 : keyCompare <= 0)
      if (keepExisting) {
        this.#log(`keeping existing, destroying new`)
        conn.on('error', noop)
        conn.destroy(new Error(ERR_DUPLICATE))
        return
      } else {
        this.#log(`destroying existing, keeping new`)
        existing.on('error', noop)
        existing.destroy(new Error(ERR_DUPLICATE))
        this.#handleConnectionSwap(existing, conn)
        return
      }
    }

    // Bail if the server has already stopped by this point. This should be
    // rare but can happen during connection swaps if the new connection is
    // "promoted" after the server's doors have already been closed.
    if (!this.#server.listening) {
      this.#log('server stopped, destroying connection %h', remotePublicKey)
      conn.destroy()
      return
    }

    this.#noiseConnections.set(remoteId, conn)

    conn.on('close', () => {
      this.#log('closed connection with %h', remotePublicKey)
      this.#noiseConnections.delete(remoteId)
    })

    // No 'error' listeners attached to `conn` at this point, it's up to the
    // consumer to attach an 'error' listener to avoid uncaught errors.
    this.emit('connection', conn)
  }

  /**
   * Close all servers and stop multicast advertising and browsing. Will wait
   * for open sockets to close unless opts.force=true in which case open sockets
   * are force-closed after opts.timeout milliseconds
   *
   * @param {object} [opts]
   * @param {boolean} [opts.force=false] Force-close open sockets after timeout milliseconds
   * @param {number} [opts.timeout=0] Optional timeout when calling stop() with force=true
   * @returns {Promise<void>}
   */
  async stop(opts) {
    return this.#sm.stop(opts)
  }

  /**
   * @type {LocalDiscovery['stop']}
   */
  async #stop({ force = false, timeout = 0 } = {}) {
    this.#log('stopping')
    const { port } = getAddress(this.#server)
    this.#server.close()
    const closePromise = once(this.#server, 'close')

    const forceClose = () => {
      for (const socket of this.#noiseConnections.values()) {
        socket.destroy()
      }
      return pTimeout(closePromise, { milliseconds: 500 })
    }

    if (!force) {
      await closePromise
    } else if (timeout === 0) {
      // If timeout is 0, we force-close immediately
      await forceClose()
    } else {
      await pTimeout(closePromise, {
        milliseconds: timeout,
        fallback: forceClose,
      })
    }
    this.#log(`stopped for ${port}`)
  }
}

/**
 * Get the address of a server, will throw if the server is not yet listening or
 * if it is listening on a socket
 * @param {import('node:net').Server} server
 * @returns {import('node:net').AddressInfo}
 */
function getAddress(server) {
  const addr = server.address()
  if (addr === null || typeof addr === 'string') {
    throw new Error('Server is not listening on a port')
  }
  return addr
}<|MERGE_RESOLUTION|>--- conflicted
+++ resolved
@@ -18,14 +18,10 @@
 /** @satisfies {import('node:net').ServerOpts | import('node:net').TcpNetConnectOpts} */
 const TCP_KEEP_ALIVE_OPTIONS = {
   keepAlive: true,
-<<<<<<< HEAD
-  keepAliveInitialDelay: 10_000,
+  keepAliveInitialDelay: 30_000,
   // Turn off Nagle's algorythm, to reduce latency
   // https://github.com/digidem/comapeo-core/issues/1070
   noDelay: true,
-=======
-  keepAliveInitialDelay: 30_000,
->>>>>>> 82ecf136
 }
 export const ERR_DUPLICATE = 'Duplicate connection'
 
