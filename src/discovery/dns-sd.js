--- conflicted
+++ resolved
@@ -40,11 +40,7 @@
       this.#log(`Ignoring service up from self`)
       return
     }
-<<<<<<< HEAD
-    const address = service.addresses?.find(isIpv4)
-=======
-    const address = service.addresses?.filter(isIPv4)[0]
->>>>>>> d8f40399
+    const address = service.addresses?.find(isIPv4)
     /* c8 ignore start */
     if (!address) {
       this.#log(`service up (${service.name}) with no ipv4 addresses`)
@@ -61,11 +57,7 @@
       this.#log(`Ignoring service down from self`)
       return
     }
-<<<<<<< HEAD
-    const address = service.addresses?.find(isIpv4)
-=======
-    const address = service.addresses?.filter(isIPv4)[0]
->>>>>>> d8f40399
+    const address = service.addresses?.find(isIPv4)
     /* c8 ignore start */
     if (!address) {
       this.#log(`service down (${service.name}) with no ipv4 addresses`)
