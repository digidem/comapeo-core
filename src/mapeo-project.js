--- conflicted
+++ resolved
@@ -2,12 +2,8 @@
 import Database from 'better-sqlite3'
 import { decodeBlockPrefix, decode, parseVersionId } from '@comapeo/schema'
 import { drizzle } from 'drizzle-orm/better-sqlite3'
-<<<<<<< HEAD
-import { sql, count } from 'drizzle-orm'
-=======
 import { sql, count, eq } from 'drizzle-orm'
 import { discoveryKey } from 'hypercore-crypto'
->>>>>>> f7b8bc2b
 import { TypedEmitter } from 'tiny-typed-emitter'
 import ZipArchive from 'zip-stream-promise'
 import * as b4a from 'b4a'
@@ -172,11 +168,8 @@
     localPeers,
     logger,
     isArchiveDevice,
-<<<<<<< HEAD
     useIndexWorkers = false,
-=======
     getFallbackProjectInfo,
->>>>>>> f7b8bc2b
   }) {
     super()
 
