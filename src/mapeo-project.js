--- conflicted
+++ resolved
@@ -59,12 +59,8 @@
 import { IconApi } from './icon-api.js'
 import { readConfig } from './config-import.js'
 import TranslationApi from './translation-api.js'
-<<<<<<< HEAD
 import { NotFoundError, nullIfNotFound } from './errors.js'
-=======
-import { NotFoundError } from './errors.js'
 import { getErrorCode, getErrorMessage } from './lib/error.js'
->>>>>>> 3d1c94b3
 /** @import { ProjectSettingsValue } from '@comapeo/schema' */
 /** @import { CoreStorage, BlobFilter, BlobStoreEntriesStream, KeyPair, Namespace, ReplicationStream } from './types.js' */
 
