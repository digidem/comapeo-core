--- conflicted
+++ resolved
@@ -32,13 +32,9 @@
 import { Capabilities } from './capabilities.js'
 import { getDeviceId, projectKeyToId, valueOf } from './utils.js'
 import { MemberApi } from './member-api.js'
-<<<<<<< HEAD
-import { SyncController } from './sync/sync-controller.js'
 import { IconApi } from './icon-api.js'
-=======
 import { SyncApi, kSyncReplicate } from './sync/sync-api.js'
 import Hypercore from 'hypercore'
->>>>>>> 75ea34aa
 
 /** @typedef {Omit<import('@mapeo/schema').ProjectSettingsValue, 'schemaName'>} EditableProjectSettings */
 
@@ -61,12 +57,8 @@
   #capabilities
   #ownershipWriteDone
   #memberApi
-<<<<<<< HEAD
-  #syncController
   #iconApi
-=======
   #syncApi
->>>>>>> 75ea34aa
 
   /**
    * @param {Object} opts
@@ -255,7 +247,6 @@
       },
     })
 
-<<<<<<< HEAD
     this.#iconApi = new IconApi({
       iconDataStore: this.#dataStores.config,
       iconDataType: this.#dataTypes.icon,
@@ -266,10 +257,7 @@
       },
     })
 
-    this.#syncController = new SyncController({
-=======
     this.#syncApi = new SyncApi({
->>>>>>> 75ea34aa
       coreManager: this.#coreManager,
       capabilities: this.#capabilities,
     })
