--- conflicted
+++ resolved
@@ -37,13 +37,9 @@
   #coreManager
   #dataStores
   #dataTypes
-<<<<<<< HEAD
   #blobStore
   #blobServer
-=======
-  #projectId
   #coreOwnership
->>>>>>> 51d9f80b
 
   /**
    * @param {Object} opts
@@ -158,7 +154,6 @@
         db,
       }),
     }
-<<<<<<< HEAD
 
     this.#blobStore = new BlobStore({
       coreManager: this.#coreManager,
@@ -177,7 +172,7 @@
       blobStore: this.#blobStore,
       blobServer: this.#blobServer,
     })
-=======
+
     this.#coreOwnership = new CoreOwnership({
       dataType: this.#dataTypes.coreOwnership,
     })
@@ -209,7 +204,6 @@
    */
   async ready() {
     await this.#coreManager.ready()
->>>>>>> 51d9f80b
   }
 
   /**
