// @ts-check
import path from 'path'
import Database from 'better-sqlite3'
import { decodeBlockPrefix, decode } from '@mapeo/schema'
import { drizzle } from 'drizzle-orm/better-sqlite3'
import { migrate } from 'drizzle-orm/better-sqlite3/migrator'
import { discoveryKey } from 'hypercore-crypto'
import { TypedEmitter } from 'tiny-typed-emitter'

import { NAMESPACES } from './constants.js'
import { CoreManager } from './core-manager/index.js'
import { DataStore } from './datastore/index.js'
import { DataType, kCreateWithDocId } from './datatype/index.js'
import { BlobStore } from './blob-store/index.js'
import { BlobApi } from './blob-api.js'
import { IndexWriter } from './index-writer/index.js'
import { projectSettingsTable } from './schema/client.js'
import {
  coreOwnershipTable,
  deviceInfoTable,
  fieldTable,
  observationTable,
  trackTable,
  presetTable,
  roleTable,
  iconTable,
  translationTable,
} from './schema/project.js'
import {
  CoreOwnership,
  getWinner,
  mapAndValidateCoreOwnership,
} from './core-ownership.js'
import {
  BLOCKED_ROLE_ID,
  COORDINATOR_ROLE_ID,
  Roles,
  LEFT_ROLE_ID,
} from './roles.js'
import {
  assert,
  getDeviceId,
  projectKeyToId,
  projectKeyToPublicId,
  valueOf,
} from './utils.js'
import { MemberApi } from './member-api.js'
import { SyncApi, kHandleDiscoveryKey } from './sync/sync-api.js'
import { Logger } from './logger.js'
import { IconApi } from './icon-api.js'
import { readConfig } from './config-import.js'
import TranslationApi from './translation-api.js'

/** @typedef {Omit<import('@mapeo/schema').ProjectSettingsValue, 'schemaName'>} EditableProjectSettings */

const CORESTORE_STORAGE_FOLDER_NAME = 'corestore'
const INDEXER_STORAGE_FOLDER_NAME = 'indexer'
export const kCoreManager = Symbol('coreManager')
export const kCoreOwnership = Symbol('coreOwnership')
export const kSetOwnDeviceInfo = Symbol('kSetOwnDeviceInfo')
export const kBlobStore = Symbol('blobStore')
export const kProjectReplicate = Symbol('replicate project')
export const kDataTypes = Symbol('dataTypes')
export const kProjectLeave = Symbol('leave project')

const EMPTY_PROJECT_SETTINGS = Object.freeze({})

/**
 * @extends {TypedEmitter<{ close: () => void }>}
 */
export class MapeoProject extends TypedEmitter {
  #projectId
  #deviceId
  #coreManager
  #dataStores
  #dataTypes
  #blobStore
  #coreOwnership
  #roles
  /** @ts-ignore */
  #ownershipWriteDone
  #sqlite
  #memberApi
  #iconApi
  #syncApi
  #translationApi
  #l

  static EMPTY_PROJECT_SETTINGS = EMPTY_PROJECT_SETTINGS

  /**
   * @param {Object} opts
   * @param {string} opts.dbPath Path to store project sqlite db. Use `:memory:` for memory storage
   * @param {string} opts.projectMigrationsFolder path for drizzle migration folder for project
   * @param {import('@mapeo/crypto').KeyManager} opts.keyManager mapeo/crypto KeyManager instance
   * @param {Buffer} opts.projectKey 32-byte public key of the project creator core
   * @param {Buffer} [opts.projectSecretKey] 32-byte secret key of the project creator core
   * @param {import('./generated/keys.js').EncryptionKeys} opts.encryptionKeys Encryption keys for each namespace
   * @param {import('drizzle-orm/better-sqlite3').BetterSQLite3Database} opts.sharedDb
   * @param {IndexWriter} opts.sharedIndexWriter
   * @param {import('./types.js').CoreStorage} opts.coreStorage Folder to store all hypercore data
   * @param {(mediaType: 'blobs' | 'icons') => Promise<string>} opts.getMediaBaseUrl
   * @param {import('./local-peers.js').LocalPeers} opts.localPeers
   * @param {Logger} [opts.logger]
   *
   */
  constructor({
    dbPath,
    projectMigrationsFolder,
    sharedDb,
    sharedIndexWriter,
    coreStorage,
    keyManager,
    projectKey,
    projectSecretKey,
    encryptionKeys,
    getMediaBaseUrl,
    localPeers,
    logger,
  }) {
    super()

    this.#l = Logger.create('project', logger)
    this.#deviceId = getDeviceId(keyManager)
    this.#projectId = projectKeyToId(projectKey)

    ///////// 1. Setup database
    this.#sqlite = new Database(dbPath)
    const db = drizzle(this.#sqlite)
    migrate(db, { migrationsFolder: projectMigrationsFolder })

    ///////// 2. Setup random-access-storage functions

    /** @type {ConstructorParameters<typeof CoreManager>[0]['storage']} */
    const coreManagerStorage = (name) =>
      coreStorage(path.join(CORESTORE_STORAGE_FOLDER_NAME, name))

    /** @type {ConstructorParameters<typeof DataStore>[0]['storage']} */
    const indexerStorage = (name) =>
      coreStorage(path.join(INDEXER_STORAGE_FOLDER_NAME, name))

    ///////// 3. Create instances

    this.#coreManager = new CoreManager({
      projectSecretKey,
      encryptionKeys,
      projectKey,
      keyManager,
      storage: coreManagerStorage,
      db,
      logger: this.#l,
    })

    const indexWriter = new IndexWriter({
      tables: [
        observationTable,
        trackTable,
        presetTable,
        fieldTable,
        coreOwnershipTable,
        roleTable,
        deviceInfoTable,
        iconTable,
        translationTable,
      ],
      sqlite: this.#sqlite,
      getWinner,
      mapDoc: (doc, version) => {
        switch (doc.schemaName) {
          case 'coreOwnership':
            return mapAndValidateCoreOwnership(doc, version)
          case 'deviceInfo':
            return mapAndValidateDeviceInfo(doc, version)
          default:
            return doc
        }
      },
      logger: this.#l,
    })
    this.#dataStores = {
      auth: new DataStore({
        coreManager: this.#coreManager,
        namespace: 'auth',
        batch: (entries) => indexWriter.batch(entries),
        storage: indexerStorage,
      }),
      config: new DataStore({
        coreManager: this.#coreManager,
        namespace: 'config',
        batch: (entries) =>
          this.#handleConfigEntries(entries, {
            projectIndexWriter: indexWriter,
            sharedIndexWriter,
          }),
        storage: indexerStorage,
      }),
      data: new DataStore({
        coreManager: this.#coreManager,
        namespace: 'data',
        batch: (entries) => indexWriter.batch(entries),
        storage: indexerStorage,
      }),
    }
    this.#dataTypes = {
      observation: new DataType({
        dataStore: this.#dataStores.data,
        table: observationTable,
        db,
        translation: this.$translation,
      }),
      track: new DataType({
        dataStore: this.#dataStores.data,
        table: trackTable,
        db,
        translation: this.$translation,
      }),
      preset: new DataType({
        dataStore: this.#dataStores.config,
        table: presetTable,
        db,
        translation: this.$translation,
      }),
      field: new DataType({
        dataStore: this.#dataStores.config,
        table: fieldTable,
        db,
        translation: this.$translation,
      }),
      projectSettings: new DataType({
        dataStore: this.#dataStores.config,
        table: projectSettingsTable,
        db: sharedDb,
        translation: this.$translation,
      }),
      coreOwnership: new DataType({
        dataStore: this.#dataStores.auth,
        table: coreOwnershipTable,
        db,
        translation: this.$translation,
      }),
      role: new DataType({
        dataStore: this.#dataStores.auth,
        table: roleTable,
        db,
        translation: this.$translation,
      }),
      deviceInfo: new DataType({
        dataStore: this.#dataStores.config,
        table: deviceInfoTable,
        db,
        translation: this.$translation,
      }),
      icon: new DataType({
        dataStore: this.#dataStores.config,
        table: iconTable,
        db,
        translation: this.$translation,
      }),
      translation: new DataType({
        dataStore: this.#dataStores.config,
        table: translationTable,
        db,
        translation: this.$translation,
      }),
      translation: new DataType({
        dataStore: this.#dataStores.config,
        table: translationTable,
        db,
      }),
    }
    const identityKeypair = keyManager.getIdentityKeypair()
    const coreKeypairs = getCoreKeypairs({
      projectKey,
      projectSecretKey,
      keyManager,
    })
    this.#coreOwnership = new CoreOwnership({
      dataType: this.#dataTypes.coreOwnership,
      coreKeypairs,
      identityKeypair,
    })
    this.#roles = new Roles({
      dataType: this.#dataTypes.role,
      coreOwnership: this.#coreOwnership,
      coreManager: this.#coreManager,
      projectKey: projectKey,
      deviceKey: keyManager.getIdentityKeypair().publicKey,
    })

    this.#memberApi = new MemberApi({
      deviceId: this.#deviceId,
      roles: this.#roles,
      coreOwnership: this.#coreOwnership,
      encryptionKeys,
      projectKey,
      rpc: localPeers,
      dataTypes: {
        deviceInfo: this.#dataTypes.deviceInfo,
        project: this.#dataTypes.projectSettings,
      },
    })

    const projectPublicId = projectKeyToPublicId(projectKey)

    this.#blobStore = new BlobStore({
      coreManager: this.#coreManager,
    })

    this.$blobs = new BlobApi({
      blobStore: this.#blobStore,
      getMediaBaseUrl: async () => {
        let base = await getMediaBaseUrl('blobs')
        if (!base.endsWith('/')) {
          base += '/'
        }
        return base + projectPublicId
      },
    })

    this.#iconApi = new IconApi({
      iconDataStore: this.#dataStores.config,
      iconDataType: this.#dataTypes.icon,
      getMediaBaseUrl: async () => {
        let base = await getMediaBaseUrl('icons')
        if (!base.endsWith('/')) {
          base += '/'
        }
        return base + projectPublicId
      },
    })

    this.#syncApi = new SyncApi({
      coreManager: this.#coreManager,
      roles: this.#roles,
      logger: this.#l,
    })

    this.#translationApi = new TranslationApi({
      dataType: this.#dataTypes.translation,
      table: translationTable,
    })

    ///////// 4. Replicate local peers automatically

    // Replicate already connected local peers
    for (const peer of localPeers.peers) {
      if (peer.status !== 'connected') continue
      this.#coreManager.creatorCore.replicate(peer.protomux)
    }

    /**
     * @type {import('./local-peers.js').LocalPeersEvents['peer-add']}
     */
    const onPeerAdd = (peer) => {
      this.#coreManager.creatorCore.replicate(peer.protomux)
    }

    /**
     * @type {import('./local-peers.js').LocalPeersEvents['discovery-key']}
     */
    const onDiscoverykey = (discoveryKey, stream) => {
      this.#syncApi[kHandleDiscoveryKey](discoveryKey, stream)
    }

    // When a new peer is found, try to replicate (if it is not a member of the
    // project it will fail the role check and be ignored)
    localPeers.on('peer-add', onPeerAdd)

    // This happens whenever a peer replicates a core to the stream. SyncApi
    // handles replicating this core if we also have it, or requesting the key
    // for the core.
    localPeers.on('discovery-key', onDiscoverykey)

    this.once('close', () => {
      localPeers.off('peer-add', onPeerAdd)
      localPeers.off('discovery-key', onDiscoverykey)
    })

    this.#l.log('Created project instance %h', projectKey)
  }

  /**
   * CoreManager instance, used for tests
   */
  get [kCoreManager]() {
    return this.#coreManager
  }

  /**
   * CoreOwnership instance, used for tests
   */
  get [kCoreOwnership]() {
    return this.#coreOwnership
  }

  /**
   * DataTypes object mappings, used for tests
   */
  get [kDataTypes]() {
    return this.#dataTypes
  }

  get [kBlobStore]() {
    return this.#blobStore
  }

  get deviceId() {
    return this.#deviceId
  }

  /**
   * Resolves when hypercores have all loaded
   */
  async ready() {
    await Promise.all([this.#coreManager.ready(), this.#ownershipWriteDone])
  }

  /**
   */
  async close() {
    this.#l.log('closing project %h', this.#projectId)
    const dataStorePromises = []
    for (const dataStore of Object.values(this.#dataStores)) {
      dataStorePromises.push(dataStore.close())
    }
    await Promise.all(dataStorePromises)
    await this.#coreManager.close()

    this.#sqlite.close()

    this.emit('close')
  }

  /**
   * @param {import('multi-core-indexer').Entry[]} entries
   * @param {{projectIndexWriter: IndexWriter, sharedIndexWriter: IndexWriter}} indexWriters
   */
  async #handleConfigEntries(
    entries,
    { projectIndexWriter, sharedIndexWriter }
  ) {
    /** @type {import('multi-core-indexer').Entry[]} */
    const projectSettingsEntries = []
    /** @type {import('multi-core-indexer').Entry[]} */
    const otherEntries = []

    for (const entry of entries) {
      try {
        const { schemaName } = decodeBlockPrefix(entry.block)

        if (schemaName === 'projectSettings') {
          projectSettingsEntries.push(entry)
        } else if (schemaName === 'translation') {
          const doc = decode(entry.block, {
            coreDiscoveryKey: entry.key,
            index: entry.index,
          })

<<<<<<< HEAD
          // this is so that I can cast the doc as a `TranslationValue`
          // without needing to decode the doc beforehand
          if (doc.schemaName === 'translation') {
            this.#translationApi.index(doc)
          }
=======
          assert(doc.schemaName === 'translation', 'expected a translation doc')
          this.#translationApi.index(doc)
>>>>>>> 9fa05aa9
          otherEntries.push(entry)
        } else {
          otherEntries.push(entry)
        }
      } catch {
        // Ignore errors thrown by values that can't be decoded for now
      }
    }
    // TODO: Note that docs indexed to the shared index writer (project
    // settings) are not currently returned here, so it is not possible to
    // subscribe to updates for projectSettings
    const [indexed] = await Promise.all([
      projectIndexWriter.batch(otherEntries),
      sharedIndexWriter.batch(projectSettingsEntries),
    ])
    return indexed
  }

  get observation() {
    return this.#dataTypes.observation
  }
  get track() {
    return this.#dataTypes.track
  }
  get preset() {
    return this.#dataTypes.preset
  }
  get field() {
    return this.#dataTypes.field
  }

  get $member() {
    return this.#memberApi
  }

  get $sync() {
    return this.#syncApi
  }

  get $translation() {
    return this.#translationApi
  }

  /**
   * @param {Partial<EditableProjectSettings>} settings
   * @returns {Promise<EditableProjectSettings>}
   */
  async $setProjectSettings(settings) {
    const { projectSettings } = this.#dataTypes

    // We only want to catch the error to the getByDocId call
    // Using try/catch for this is a little verbose when dealing with TS types
    const existing = await projectSettings
      .getByDocId(this.#projectId)
      .catch(() => {
        // project does not exist so return null
        return null
      })

    if (existing) {
      return extractEditableProjectSettings(
        await projectSettings.update([existing.versionId, ...existing.forks], {
          ...valueOf(existing),
          ...settings,
        })
      )
    }

    return extractEditableProjectSettings(
      await projectSettings[kCreateWithDocId](this.#projectId, {
        ...settings,
        schemaName: 'projectSettings',
      })
    )
  }

  /**
   * @returns {Promise<EditableProjectSettings>}
   */
  async $getProjectSettings() {
    try {
      return extractEditableProjectSettings(
        await this.#dataTypes.projectSettings.getByDocId(this.#projectId)
      )
    } catch (e) {
      this.#l.log('No project settings')
      return /** @type {EditableProjectSettings} */ (EMPTY_PROJECT_SETTINGS)
    }
  }

  async $getOwnRole() {
    return this.#roles.getRole(this.#deviceId)
  }

  /**
   * Replicate a project to a @hyperswarm/secret-stream. Invites will not
   * function because the RPC channel is not connected for project replication,
   * and only this project will replicate (to replicate multiple projects you
   * need to replicate the manager instance via manager[kManagerReplicate])
   *
   * @param {Parameters<import('hypercore')['replicate']>[0]} stream A duplex stream, a @hyperswarm/secret-stream, or a Protomux instance
   * @returns
   */
  [kProjectReplicate](stream) {
    // @ts-expect-error - hypercore types need updating
    const replicationStream = this.#coreManager.creatorCore.replicate(stream, {
      // @ts-ignore - hypercore types do not currently include this option
      ondiscoverykey: async (discoveryKey) => {
        const protomux =
          /** @type {import('protomux')<import('@hyperswarm/secret-stream')>} */ (
            replicationStream.noiseStream.userData
          )
        this.#syncApi[kHandleDiscoveryKey](discoveryKey, protomux)
      },
    })
    return replicationStream
  }

  /**
   * @param {Pick<import('@mapeo/schema').DeviceInfoValue, 'name' | 'deviceType'>} value
   * @returns {Promise<import('@mapeo/schema').DeviceInfo>}
   */
  async [kSetOwnDeviceInfo](value) {
    const { deviceInfo } = this.#dataTypes

    const configCoreId = this.#coreManager
      .getWriterCore('config')
      .key.toString('hex')

    const doc = {
      name: value.name,
      deviceType: value.deviceType,
      schemaName: /** @type {const} */ ('deviceInfo'),
    }

    let existingDoc
    try {
      existingDoc = await deviceInfo.getByDocId(configCoreId)
    } catch (err) {
      return await deviceInfo[kCreateWithDocId](configCoreId, doc)
    }

    return deviceInfo.update(existingDoc.versionId, doc)
  }

  /**
   * @returns {import('./icon-api.js').IconApi}
   */
  get $icons() {
    return this.#iconApi
  }

  async [kProjectLeave]() {
    // 1. Check that the device can leave the project
    const roleDocs = await this.#dataTypes.role.getMany()

    // 1.1 Check that we are not blocked in the project
    const ownRole = roleDocs.find(({ docId }) => this.#deviceId === docId)

    if (ownRole?.roleId === BLOCKED_ROLE_ID) {
      throw new Error('Cannot leave a project as a blocked device')
    }

    const allRoles = await this.#roles.getAll()

    // 1.2 Check that we are not the only device in the project
    if (allRoles.size <= 1) {
      throw new Error('Cannot leave a project as the only device')
    }

    // 1.3 Check if there are other known devices that are either the project creator or a coordinator
    const projectCreatorDeviceId = await this.#coreOwnership.getOwner(
      this.#projectId
    )
    let otherCreatorOrCoordinatorExists = false

    for (const deviceId of allRoles.keys()) {
      // Skip self (see 1.1 and 1.2 for relevant checks)
      if (deviceId === this.#deviceId) continue

      // Check if the device is the project creator first because
      // it is a derived role that is not stored in the role docs explicitly
      if (deviceId === projectCreatorDeviceId) {
        otherCreatorOrCoordinatorExists = true
        break
      }

      // Determine if the the device is a coordinator based on the role docs
      const isCoordinator = roleDocs.some(
        (doc) => doc.docId === deviceId && doc.roleId == COORDINATOR_ROLE_ID
      )

      if (isCoordinator) {
        otherCreatorOrCoordinatorExists = true
        break
      }
    }

    if (!otherCreatorOrCoordinatorExists) {
      throw new Error(
        'Cannot leave a project that does not have an external creator or another coordinator'
      )
    }

    // 2. Clear data from cores
    // TODO: only clear synced data
    const namespacesWithoutAuth =
      /** @satisfies {Exclude<import('./core-manager/index.js').Namespace, 'auth'>[]} */ ([
        'config',
        'data',
        'blob',
        'blobIndex',
      ])

    await Promise.all(
      namespacesWithoutAuth.flatMap((namespace) => [
        this.#coreManager.getWriterCore(namespace).core.close(),
        this.#coreManager.deleteOthersData(namespace),
      ])
    )

    // TODO: 3. Clear data from indexes
    // 3.1 Reset multi-core indexer state
    // 3.2 Clear indexed data

    // 4. Assign LEFT role for device
    await this.#roles.assignRole(this.#deviceId, LEFT_ROLE_ID)
  }

  /** @param {Object} opts
   *  @param {string} opts.configPath
   *  @returns {Promise<Error[]>}
   */
  async importConfig({ configPath }) {
    // check for already present fields and presets and delete them if exist
    await deleteAll(this.preset)
    await deleteAll(this.field)

    const config = await readConfig(configPath)
    /** @type {Map<string, string>} */
    const iconNameToId = new Map()
    /** @type {Map<string, string>} */
    const fieldNameToId = new Map()

    // Do this in serial not parallel to avoid memory issues (avoid keeping all icon buffers in memory)
    for await (const icon of config.icons()) {
      const iconId = await this.#iconApi.create(icon)
      iconNameToId.set(icon.name, iconId)
    }

    // Ok to create fields and presets in parallel
    const fieldPromises = []
    for (const { name, value } of config.fields()) {
      fieldPromises.push(
        this.#dataTypes.field.create(value).then(({ docId }) => {
          fieldNameToId.set(name, docId)
        })
      )
    }
    await Promise.all(fieldPromises)

    const presetsWithRefs = []
    for (const { fieldNames, iconName, value } of config.presets()) {
      const fieldIds = fieldNames.map((fieldName) => {
        const id = fieldNameToId.get(fieldName)
        if (!id) {
          throw new Error(
            `field ${fieldName} not found (referenced by preset ${value.name})})`
          )
        }
        return id
      })
      presetsWithRefs.push({
        ...value,
        iconId: iconName && iconNameToId.get(iconName),
        fieldIds,
      })
    }

    // close the zip handles after we know we won't be needing them anymore
    await config.close()

    const presetPromises = presetsWithRefs.map((preset) =>
      this.preset.create(preset)
    )
    const createdPresets = await Promise.all(presetPromises)
    const presetIds = createdPresets.map(({ docId }) => docId)

    await this.$setProjectSettings({
      defaultPresets: {
        point: presetIds,
        line: [],
        area: [],
        vertex: [],
        relation: [],
      },
    })

    return config.warnings
  }
}

/**
 * @param {import("@mapeo/schema").ProjectSettings & { forks: string[] }} projectDoc
 * @returns {EditableProjectSettings}
 */
function extractEditableProjectSettings(projectDoc) {
  // eslint-disable-next-line no-unused-vars
  const { schemaName, ...result } = valueOf(projectDoc)
  return result
}

// TODO: maybe a better signature than a bunch of any?
/** @param {DataType<any,any,any,any,any>} dataType */
async function deleteAll(dataType) {
  const deletions = []
  for (const { docId } of await dataType.getMany()) {
    deletions.push(dataType.delete(docId))
  }
  return Promise.all(deletions)
}

/**
 * Return a map of namespace -> core keypair
 *
 * For the project owner the keypair for the 'auth' namespace is the projectKey
 * and projectSecretKey. In all other cases keypairs are derived from the
 * project key
 *
 * @param {object} opts
 * @param {Buffer} opts.projectKey
 * @param {Buffer} [opts.projectSecretKey]
 * @param {import('@mapeo/crypto').KeyManager} opts.keyManager
 * @returns {Record<import('./core-manager/index.js').Namespace, import('./types.js').KeyPair>}
 */
function getCoreKeypairs({ projectKey, projectSecretKey, keyManager }) {
  const keypairs =
    /** @type {Record<import('./core-manager/index.js').Namespace, import('./types.js').KeyPair>} */ ({})

  for (const namespace of NAMESPACES) {
    keypairs[namespace] =
      namespace === 'auth' && projectSecretKey
        ? { publicKey: projectKey, secretKey: projectSecretKey }
        : keyManager.getHypercoreKeypair(namespace, projectKey)
  }

  return keypairs
}

/**
 * Validate that a deviceInfo record is written by the device that is it about,
 * e.g. version.coreKey should equal docId
 *
 * @param {import('@mapeo/schema').DeviceInfo} doc
 * @param {import('@mapeo/schema').VersionIdObject} version
 * @returns {import('@mapeo/schema').DeviceInfo}
 */
function mapAndValidateDeviceInfo(doc, { coreDiscoveryKey }) {
  if (!coreDiscoveryKey.equals(discoveryKey(Buffer.from(doc.docId, 'hex')))) {
    throw new Error(
      'Invalid deviceInfo record, cannot write deviceInfo for another device'
    )
  }
  return doc
}<|MERGE_RESOLUTION|>--- conflicted
+++ resolved
@@ -262,11 +262,6 @@
         db,
         translation: this.$translation,
       }),
-      translation: new DataType({
-        dataStore: this.#dataStores.config,
-        table: translationTable,
-        db,
-      }),
     }
     const identityKeypair = keyManager.getIdentityKeypair()
     const coreKeypairs = getCoreKeypairs({
@@ -456,16 +451,8 @@
             index: entry.index,
           })
 
-<<<<<<< HEAD
-          // this is so that I can cast the doc as a `TranslationValue`
-          // without needing to decode the doc beforehand
-          if (doc.schemaName === 'translation') {
-            this.#translationApi.index(doc)
-          }
-=======
           assert(doc.schemaName === 'translation', 'expected a translation doc')
           this.#translationApi.index(doc)
->>>>>>> 9fa05aa9
           otherEntries.push(entry)
         } else {
           otherEntries.push(entry)
