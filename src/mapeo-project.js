--- conflicted
+++ resolved
@@ -380,7 +380,10 @@
     }
   }
 
-<<<<<<< HEAD
+  async $getOwnCapabilities() {
+    return this.#capabilities.getCapabilities(this.#deviceId)
+  }
+
   /**
    * @param {Pick<import('@mapeo/schema').DeviceInfoValue, 'name'>} value
    * @returns {Promise<import('@mapeo/schema').DeviceInfo>}
@@ -401,10 +404,6 @@
       ...value,
       schemaName: 'deviceInfo',
     })
-=======
-  async $getOwnCapabilities() {
-    return this.#capabilities.getCapabilities(this.#deviceId)
->>>>>>> 7b96e0cd
   }
 }
 
