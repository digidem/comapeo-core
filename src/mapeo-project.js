--- conflicted
+++ resolved
@@ -39,12 +39,6 @@
 import { SyncApi, kHandleDiscoveryKey } from './sync/sync-api.js'
 import { Logger } from './logger.js'
 import { IconApi } from './icon-api.js'
-<<<<<<< HEAD
-=======
-import { SyncApi, kSyncReplicate } from './sync/sync-api.js'
-import Hypercore from 'hypercore'
-import { Logger } from './logger.js'
->>>>>>> 8c6a081c
 
 /** @typedef {Omit<import('@mapeo/schema').ProjectSettingsValue, 'schemaName'>} EditableProjectSettings */
 
@@ -74,7 +68,6 @@
   #l
 
   static EMPTY_PROJECT_SETTINGS = EMPTY_PROJECT_SETTINGS
-  #l
 
   /**
    * @param {Object} opts
@@ -447,11 +440,7 @@
       )
     } catch (e) {
       this.#l.log('No project settings')
-<<<<<<< HEAD
       return /** @type {EditableProjectSettings} */ (EMPTY_PROJECT_SETTINGS)
-=======
-      return /** @type {EditableProjectSettings} */ ({})
->>>>>>> 8c6a081c
     }
   }
 
