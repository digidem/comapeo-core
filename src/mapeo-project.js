// @ts-check
import path from 'path'
import Database from 'better-sqlite3'
import { decodeBlockPrefix } from '@mapeo/schema'
import { drizzle } from 'drizzle-orm/better-sqlite3'
import { migrate } from 'drizzle-orm/better-sqlite3/migrator'
import { discoveryKey } from 'hypercore-crypto'

import { CoreManager, NAMESPACES } from './core-manager/index.js'
import { DataStore } from './datastore/index.js'
import { DataType, kCreateWithDocId } from './datatype/index.js'
import { BlobStore } from './blob-store/index.js'
import { BlobApi } from './blob-api.js'
import { IndexWriter } from './index-writer/index.js'
import { projectSettingsTable } from './schema/client.js'
import {
  coreOwnershipTable,
  deviceInfoTable,
  fieldTable,
  observationTable,
  presetTable,
  roleTable,
  iconTable,
} from './schema/project.js'
import {
  CoreOwnership,
  getWinner,
  mapAndValidateCoreOwnership,
} from './core-ownership.js'
import { Capabilities } from './capabilities.js'
import {
  getDeviceId,
  projectKeyToId,
  projectKeyToPublicId,
  valueOf,
} from './utils.js'
import { MemberApi } from './member-api.js'
import { SyncApi, kHandleDiscoveryKey } from './sync/sync-api.js'
import { Logger } from './logger.js'
import { IconApi } from './icon-api.js'

/** @typedef {Omit<import('@mapeo/schema').ProjectSettingsValue, 'schemaName'>} EditableProjectSettings */

const CORESTORE_STORAGE_FOLDER_NAME = 'corestore'
const INDEXER_STORAGE_FOLDER_NAME = 'indexer'
export const kCoreManager = Symbol('coreManager')
export const kCoreOwnership = Symbol('coreOwnership')
export const kCapabilities = Symbol('capabilities')
export const kSetOwnDeviceInfo = Symbol('kSetOwnDeviceInfo')
export const kBlobStore = Symbol('blobStore')
export const kProjectReplicate = Symbol('replicate project')
const EMPTY_PROJECT_SETTINGS = Object.freeze({})

export class MapeoProject {
  #projectId
  #deviceId
  #coreManager
  #dataStores
  #dataTypes
  #blobStore
  #coreOwnership
  #capabilities
<<<<<<< HEAD
  #ownershipWriteDone
  #sqlite
=======
>>>>>>> 52879444
  #memberApi
  #iconApi
  #syncApi
  #l

  static EMPTY_PROJECT_SETTINGS = EMPTY_PROJECT_SETTINGS

  /**
   * @param {Object} opts
   * @param {string} opts.dbPath Path to store project sqlite db. Use `:memory:` for memory storage
   * @param {string} opts.projectMigrationsFolder path for drizzle migration folder for project
   * @param {import('@mapeo/crypto').KeyManager} opts.keyManager mapeo/crypto KeyManager instance
   * @param {Buffer} opts.projectKey 32-byte public key of the project creator core
   * @param {Buffer} [opts.projectSecretKey] 32-byte secret key of the project creator core
   * @param {Partial<Record<import('./core-manager/index.js').Namespace, Buffer>>} [opts.encryptionKeys] Encryption keys for each namespace
   * @param {import('drizzle-orm/better-sqlite3').BetterSQLite3Database} opts.sharedDb
   * @param {IndexWriter} opts.sharedIndexWriter
   * @param {import('./types.js').CoreStorage} opts.coreStorage Folder to store all hypercore data
   * @param {(mediaType: 'blobs' | 'icons') => Promise<string>} opts.getMediaBaseUrl
   * @param {import('./local-peers.js').LocalPeers} opts.localPeers
   * @param {Logger} [opts.logger]
   *
   */
  constructor({
    dbPath,
    projectMigrationsFolder,
    sharedDb,
    sharedIndexWriter,
    coreStorage,
    keyManager,
    projectKey,
    projectSecretKey,
    encryptionKeys,
    getMediaBaseUrl,
    localPeers,
    logger,
  }) {
    this.#l = Logger.create('project', logger)
    this.#deviceId = getDeviceId(keyManager)
    this.#projectId = projectKeyToId(projectKey)

    ///////// 1. Setup database
<<<<<<< HEAD
    this.#sqlite = new Database(dbPath)
    const db = drizzle(this.#sqlite)
    migrate(db, {
      migrationsFolder: new URL('../drizzle/project', import.meta.url).pathname,
    })
=======
    const sqlite = new Database(dbPath)
    const db = drizzle(sqlite)
    migrate(db, { migrationsFolder: projectMigrationsFolder })
>>>>>>> 52879444

    ///////// 2. Setup random-access-storage functions

    /** @type {ConstructorParameters<typeof CoreManager>[0]['storage']} */
    const coreManagerStorage = (name) =>
      coreStorage(path.join(CORESTORE_STORAGE_FOLDER_NAME, name))

    /** @type {ConstructorParameters<typeof DataStore>[0]['storage']} */
    const indexerStorage = (name) =>
      coreStorage(path.join(INDEXER_STORAGE_FOLDER_NAME, name))

    ///////// 3. Create instances

    this.#coreManager = new CoreManager({
      projectSecretKey,
      encryptionKeys,
      projectKey,
      keyManager,
      storage: coreManagerStorage,
      sqlite: this.#sqlite,
      logger: this.#l,
    })

    const indexWriter = new IndexWriter({
      tables: [
        observationTable,
        presetTable,
        fieldTable,
        coreOwnershipTable,
        roleTable,
        deviceInfoTable,
        iconTable,
      ],
      sqlite: this.#sqlite,
      getWinner,
      mapDoc: (doc, version) => {
        switch (doc.schemaName) {
          case 'coreOwnership':
            return mapAndValidateCoreOwnership(doc, version)
          case 'deviceInfo':
            return mapAndValidateDeviceInfo(doc, version)
          default:
            return doc
        }
      },
      logger: this.#l,
    })
    this.#dataStores = {
      auth: new DataStore({
        coreManager: this.#coreManager,
        namespace: 'auth',
        batch: (entries) => indexWriter.batch(entries),
        storage: indexerStorage,
      }),
      config: new DataStore({
        coreManager: this.#coreManager,
        namespace: 'config',
        batch: (entries) =>
          this.#handleConfigEntries(entries, {
            projectIndexWriter: indexWriter,
            sharedIndexWriter,
          }),
        storage: indexerStorage,
      }),
      data: new DataStore({
        coreManager: this.#coreManager,
        namespace: 'data',
        batch: (entries) => indexWriter.batch(entries),
        storage: indexerStorage,
      }),
    }
    this.#dataTypes = {
      observation: new DataType({
        dataStore: this.#dataStores.data,
        table: observationTable,
        db,
      }),
      preset: new DataType({
        dataStore: this.#dataStores.config,
        table: presetTable,
        db,
      }),
      field: new DataType({
        dataStore: this.#dataStores.config,
        table: fieldTable,
        db,
      }),
      projectSettings: new DataType({
        dataStore: this.#dataStores.config,
        table: projectSettingsTable,
        db: sharedDb,
      }),
      coreOwnership: new DataType({
        dataStore: this.#dataStores.auth,
        table: coreOwnershipTable,
        db,
      }),
      role: new DataType({
        dataStore: this.#dataStores.auth,
        table: roleTable,
        db,
      }),
      deviceInfo: new DataType({
        dataStore: this.#dataStores.config,
        table: deviceInfoTable,
        db,
      }),
      icon: new DataType({
        dataStore: this.#dataStores.config,
        table: iconTable,
        db,
      }),
    }
    const identityKeypair = keyManager.getIdentityKeypair()
    const coreKeypairs = getCoreKeypairs({
      projectKey,
      projectSecretKey,
      keyManager,
    })
    this.#coreOwnership = new CoreOwnership({
      dataType: this.#dataTypes.coreOwnership,
      coreKeypairs,
      identityKeypair,
    })
    this.#capabilities = new Capabilities({
      dataType: this.#dataTypes.role,
      coreOwnership: this.#coreOwnership,
      coreManager: this.#coreManager,
      projectKey: projectKey,
      deviceKey: keyManager.getIdentityKeypair().publicKey,
    })

    this.#memberApi = new MemberApi({
      deviceId: this.#deviceId,
      capabilities: this.#capabilities,
      coreOwnership: this.#coreOwnership,
      // @ts-expect-error
      encryptionKeys,
      projectKey,
      rpc: localPeers,
      dataTypes: {
        deviceInfo: this.#dataTypes.deviceInfo,
        project: this.#dataTypes.projectSettings,
      },
    })

    const projectPublicId = projectKeyToPublicId(projectKey)

    this.#blobStore = new BlobStore({
      coreManager: this.#coreManager,
    })

    this.$blobs = new BlobApi({
      blobStore: this.#blobStore,
      getMediaBaseUrl: async () => {
        let base = await getMediaBaseUrl('blobs')
        if (!base.endsWith('/')) {
          base += '/'
        }
        return base + projectPublicId
      },
    })

    this.#iconApi = new IconApi({
      iconDataStore: this.#dataStores.config,
      iconDataType: this.#dataTypes.icon,
      getMediaBaseUrl: async () => {
        let base = await getMediaBaseUrl('icons')
        if (!base.endsWith('/')) {
          base += '/'
        }
        return base + projectPublicId
      },
    })

    this.#syncApi = new SyncApi({
      coreManager: this.#coreManager,
      capabilities: this.#capabilities,
      logger: this.#l,
    })

    ///////// 4. Replicate local peers automatically

    // Replicate already connected local peers
    for (const peer of localPeers.peers) {
      if (peer.status !== 'connected') continue
      this.#coreManager.creatorCore.replicate(peer.protomux)
    }

    // When a new peer is found, try to replicate (if it is not a member of the
    // project it will fail the capability check and be ignored)
    localPeers.on('peer-add', (peer) => {
      this.#coreManager.creatorCore.replicate(peer.protomux)
    })

    // This happens whenever a peer replicates a core to the stream. SyncApi
    // handles replicating this core if we also have it, or requesting the key
    // for the core.
    localPeers.on('discovery-key', (discoveryKey, stream) => {
      this.#syncApi[kHandleDiscoveryKey](discoveryKey, stream)
    })

    this.#l.log('Created project instance %h', projectKey)
  }

  /**
   * CoreManager instance, used for tests
   */
  get [kCoreManager]() {
    return this.#coreManager
  }

  /**
   * CoreOwnership instance, used for tests
   */
  get [kCoreOwnership]() {
    return this.#coreOwnership
  }

  /**
   * Capabilities instance, used for tests
   */
  get [kCapabilities]() {
    return this.#capabilities
  }

  get [kBlobStore]() {
    return this.#blobStore
  }

  get deviceId() {
    return this.#deviceId
  }

  /**
<<<<<<< HEAD
   * Resolves when hypercores have all loaded
   */
  async ready() {
    await Promise.all([this.#coreManager.ready(), this.#ownershipWriteDone])
  }

  /**
   */
  async close() {
    this.#l.log('closing project %h', this.#projectId)
    await this.#coreManager.close()
    let dataStorePromises = []
    for (const dataStore of Object.values(this.#dataStores)) {
      dataStorePromises.push(dataStore.close())
    }
    await Promise.all(dataStorePromises)

    this.#sqlite.close()
  }

  /**
=======
>>>>>>> 52879444
   * @param {import('multi-core-indexer').Entry[]} entries
   * @param {{projectIndexWriter: IndexWriter, sharedIndexWriter: IndexWriter}} indexWriters
   */
  async #handleConfigEntries(
    entries,
    { projectIndexWriter, sharedIndexWriter }
  ) {
    /** @type {import('multi-core-indexer').Entry[]} */
    const projectSettingsEntries = []
    /** @type {import('multi-core-indexer').Entry[]} */
    const otherEntries = []

    for (const entry of entries) {
      try {
        const { schemaName } = decodeBlockPrefix(entry.block)

        if (schemaName === 'projectSettings') {
          projectSettingsEntries.push(entry)
        } else {
          otherEntries.push(entry)
        }
      } catch {
        // Ignore errors thrown by values that can't be decoded for now
      }
    }
    // TODO: Note that docs indexed to the shared index writer (project
    // settings) are not currently returned here, so it is not possible to
    // subscribe to updates for projectSettings
    const [indexed] = await Promise.all([
      projectIndexWriter.batch(otherEntries),
      sharedIndexWriter.batch(projectSettingsEntries),
    ])
    return indexed
  }

  get observation() {
    return this.#dataTypes.observation
  }
  get preset() {
    return this.#dataTypes.preset
  }
  get field() {
    return this.#dataTypes.field
  }

  get $member() {
    return this.#memberApi
  }

  get $sync() {
    return this.#syncApi
  }

  /**
   * @param {Partial<EditableProjectSettings>} settings
   * @returns {Promise<EditableProjectSettings>}
   */
  async $setProjectSettings(settings) {
    const { projectSettings } = this.#dataTypes

    // We only want to catch the error to the getByDocId call
    // Using try/catch for this is a little verbose when dealing with TS types
    const existing = await projectSettings
      .getByDocId(this.#projectId)
      .catch(() => {
        // project does not exist so return null
        return null
      })

    if (existing) {
      return extractEditableProjectSettings(
        await projectSettings.update([existing.versionId, ...existing.forks], {
          ...valueOf(existing),
          ...settings,
        })
      )
    }

    return extractEditableProjectSettings(
      await projectSettings[kCreateWithDocId](this.#projectId, {
        ...settings,
        schemaName: 'projectSettings',
      })
    )
  }

  /**
   * @returns {Promise<EditableProjectSettings>}
   */
  async $getProjectSettings() {
    try {
      return extractEditableProjectSettings(
        await this.#dataTypes.projectSettings.getByDocId(this.#projectId)
      )
    } catch (e) {
      this.#l.log('No project settings')
      return /** @type {EditableProjectSettings} */ (EMPTY_PROJECT_SETTINGS)
    }
  }

  async $getOwnCapabilities() {
    return this.#capabilities.getCapabilities(this.#deviceId)
  }

  /**
   * Replicate a project to a @hyperswarm/secret-stream. Invites will not
   * function because the RPC channel is not connected for project replication,
   * and only this project will replicate (to replicate multiple projects you
   * need to replicate the manager instance via manager[kManagerReplicate])
   *
   * @param {Parameters<import('hypercore')['replicate']>[0]} stream A duplex stream, a @hyperswarm/secret-stream, or a Protomux instance
   * @returns
   */
  [kProjectReplicate](stream) {
    // @ts-expect-error - hypercore types need updating
    const replicationStream = this.#coreManager.creatorCore.replicate(stream, {
      // @ts-ignore - hypercore types do not currently include this option
      ondiscoverykey: async (discoveryKey) => {
        const protomux =
          /** @type {import('protomux')<import('@hyperswarm/secret-stream')>} */ (
            replicationStream.noiseStream.userData
          )
        this.#syncApi[kHandleDiscoveryKey](discoveryKey, protomux)
      },
    })
    return replicationStream
  }

  /**
   * @param {Pick<import('@mapeo/schema').DeviceInfoValue, 'name'>} value
   * @returns {Promise<import('@mapeo/schema').DeviceInfo>}
   */
  async [kSetOwnDeviceInfo](value) {
    const { deviceInfo } = this.#dataTypes

    const configCoreId = this.#coreManager
      .getWriterCore('config')
      .key.toString('hex')

    let existingDoc
    try {
      existingDoc = await deviceInfo.getByDocId(configCoreId)
    } catch (err) {
      return await deviceInfo[kCreateWithDocId](configCoreId, {
        ...value,
        schemaName: 'deviceInfo',
      })
    }

    return deviceInfo.update(existingDoc.versionId, {
      ...value,
      schemaName: 'deviceInfo',
    })
  }

  /**
   * @returns {import('./icon-api.js').IconApi}
   */
  get $icons() {
    return this.#iconApi
  }
}

/**
 * @param {import("@mapeo/schema").ProjectSettings & { forks: string[] }} projectDoc
 * @returns {EditableProjectSettings}
 */
function extractEditableProjectSettings(projectDoc) {
  // eslint-disable-next-line no-unused-vars
  const { schemaName, ...result } = valueOf(projectDoc)
  return result
}

/**
 * Return a map of namespace -> core keypair
 *
 * For the project owner the keypair for the 'auth' namespace is the projectKey
 * and projectSecretKey. In all other cases keypairs are derived from the
 * project key
 *
 * @param {object} opts
 * @param {Buffer} opts.projectKey
 * @param {Buffer} [opts.projectSecretKey]
 * @param {import('@mapeo/crypto').KeyManager} opts.keyManager
 * @returns {Record<import('./core-manager/index.js').Namespace, import('./types.js').KeyPair>}
 */
function getCoreKeypairs({ projectKey, projectSecretKey, keyManager }) {
  const keypairs =
    /** @type {Record<import('./core-manager/index.js').Namespace, import('./types.js').KeyPair>} */ ({})

  for (const namespace of NAMESPACES) {
    keypairs[namespace] =
      namespace === 'auth' && projectSecretKey
        ? { publicKey: projectKey, secretKey: projectSecretKey }
        : keyManager.getHypercoreKeypair(namespace, projectKey)
  }

  return keypairs
}

/**
 * Validate that a deviceInfo record is written by the device that is it about,
 * e.g. version.coreKey should equal docId
 *
 * @param {import('@mapeo/schema').DeviceInfo} doc
 * @param {import('@mapeo/schema').VersionIdObject} version
 * @returns {import('@mapeo/schema').DeviceInfo}
 */
function mapAndValidateDeviceInfo(doc, { coreDiscoveryKey }) {
  if (!coreDiscoveryKey.equals(discoveryKey(Buffer.from(doc.docId, 'hex')))) {
    throw new Error(
      'Invalid deviceInfo record, cannot write deviceInfo for another device'
    )
  }
  return doc
}<|MERGE_RESOLUTION|>--- conflicted
+++ resolved
@@ -60,11 +60,9 @@
   #blobStore
   #coreOwnership
   #capabilities
-<<<<<<< HEAD
+  /** @ts-ignore */
   #ownershipWriteDone
   #sqlite
-=======
->>>>>>> 52879444
   #memberApi
   #iconApi
   #syncApi
@@ -107,17 +105,9 @@
     this.#projectId = projectKeyToId(projectKey)
 
     ///////// 1. Setup database
-<<<<<<< HEAD
     this.#sqlite = new Database(dbPath)
     const db = drizzle(this.#sqlite)
-    migrate(db, {
-      migrationsFolder: new URL('../drizzle/project', import.meta.url).pathname,
-    })
-=======
-    const sqlite = new Database(dbPath)
-    const db = drizzle(sqlite)
     migrate(db, { migrationsFolder: projectMigrationsFolder })
->>>>>>> 52879444
 
     ///////// 2. Setup random-access-storage functions
 
@@ -353,7 +343,6 @@
   }
 
   /**
-<<<<<<< HEAD
    * Resolves when hypercores have all loaded
    */
   async ready() {
@@ -375,8 +364,6 @@
   }
 
   /**
-=======
->>>>>>> 52879444
    * @param {import('multi-core-indexer').Entry[]} entries
    * @param {{projectIndexWriter: IndexWriter, sharedIndexWriter: IndexWriter}} indexWriters
    */
