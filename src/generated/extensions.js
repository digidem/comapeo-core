--- conflicted
+++ resolved
@@ -91,7 +91,6 @@
         }
         return message;
     },
-<<<<<<< HEAD
     create: function (base) {
         return ProjectExtension.fromPartial(base !== null && base !== void 0 ? base : {});
     },
@@ -106,8 +105,6 @@
         message.blobCoreKeys = ((_f = object.blobCoreKeys) === null || _f === void 0 ? void 0 : _f.map(function (e) { return e; })) || [];
         return message;
     },
-};
-=======
 };
 function createBaseHaveExtension() {
     return { discoveryKey: Buffer.alloc(0), start: 0, encodedBitfield: Buffer.alloc(0) };
@@ -159,6 +156,17 @@
         }
         return message;
     },
+    create: function (base) {
+        return HaveExtension.fromPartial(base !== null && base !== void 0 ? base : {});
+    },
+    fromPartial: function (object) {
+        var _a, _b, _c;
+        var message = createBaseHaveExtension();
+        message.discoveryKey = (_a = object.discoveryKey) !== null && _a !== void 0 ? _a : Buffer.alloc(0);
+        message.start = (_b = object.start) !== null && _b !== void 0 ? _b : 0;
+        message.encodedBitfield = (_c = object.encodedBitfield) !== null && _c !== void 0 ? _c : Buffer.alloc(0);
+        return message;
+    },
 };
 var tsProtoGlobalThis = (function () {
     if (typeof globalThis !== "undefined") {
@@ -184,5 +192,4 @@
 if (_m0.util.Long !== Long) {
     _m0.util.Long = Long;
     _m0.configure();
-}
->>>>>>> 4042a8fd
+}