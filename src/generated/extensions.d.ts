--- conflicted
+++ resolved
@@ -16,7 +16,6 @@
 export declare const ProjectExtension: {
     encode(message: ProjectExtension, writer?: _m0.Writer): _m0.Writer;
     decode(input: _m0.Reader | Uint8Array, length?: number): ProjectExtension;
-<<<<<<< HEAD
     create<I extends {
         wantCoreKeys?: Buffer[];
         authCoreKeys?: Buffer[];
@@ -47,10 +46,26 @@
         blobIndexCoreKeys?: Buffer[] & Buffer[] & { [K_11 in Exclude<keyof I_1["blobIndexCoreKeys"], keyof Buffer[]>]: never; };
         blobCoreKeys?: Buffer[] & Buffer[] & { [K_12 in Exclude<keyof I_1["blobCoreKeys"], keyof Buffer[]>]: never; };
     } & { [K_13 in Exclude<keyof I_1, keyof ProjectExtension>]: never; }>(object: I_1): ProjectExtension;
-=======
 };
 export declare const HaveExtension: {
     encode(message: HaveExtension, writer?: _m0.Writer): _m0.Writer;
     decode(input: _m0.Reader | Uint8Array, length?: number): HaveExtension;
->>>>>>> 4042a8fd
+    create<I extends {
+        discoveryKey?: Buffer;
+        start?: number;
+        encodedBitfield?: Buffer;
+    } & {
+        discoveryKey?: Buffer;
+        start?: number;
+        encodedBitfield?: Buffer;
+    } & { [K in Exclude<keyof I, keyof HaveExtension>]: never; }>(base?: I): HaveExtension;
+    fromPartial<I_1 extends {
+        discoveryKey?: Buffer;
+        start?: number;
+        encodedBitfield?: Buffer;
+    } & {
+        discoveryKey?: Buffer;
+        start?: number;
+        encodedBitfield?: Buffer;
+    } & { [K_1 in Exclude<keyof I_1, keyof HaveExtension>]: never; }>(object: I_1): HaveExtension;
 };