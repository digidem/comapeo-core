import b4a from 'b4a'
import { keyToPublicId } from '@mapeo/crypto'

/**
 * @param {String|Buffer} id
 * @returns {Buffer | Uint8Array}
 */
export function idToKey(id) {
  if (b4a.isBuffer(id)) {
    return /** @type {Buffer} */ (id)
  }

  return b4a.from(/** @type {String} */ (id), 'hex')
}

/**
 *
 * @param {Buffer|String} key
 * @returns {String}
 */
export function keyToId(key) {
  if (typeof key === 'string') {
    return key
  }

  return key.toString('hex')
}

/**
 * @param {String} version
 * @returns {{coreId: String, blockIndex: Number}}
 */
export function parseVersion(version) {
  const [coreId, blockIndex] = version.split('@')
  return {
    coreId,
    blockIndex: Number(blockIndex),
  }
}

/**
 * Truncate a key or id to a string with a given length with a default of 3 characters.
 * @param {String|Buffer} keyOrId
 */
export function truncateId(keyOrId, length = 3) {
  return keyToId(keyOrId).slice(0, length)
}

/** @typedef {import('@hyperswarm/secret-stream')<any>} NoiseStream */
/** @typedef {NoiseStream & { destroyed: true }} DestroyedNoiseStream */
/**
 * @template {import('node:stream').Duplex | import('streamx').Duplex} [T=import('node:stream').Duplex | import('streamx').Duplex]
 * @typedef {import('@hyperswarm/secret-stream')<T> & { publicKey: Buffer, remotePublicKey: Buffer, handshake: Buffer }} OpenedNoiseStream
 */

/**
 * Utility to await a NoiseSecretStream to open, that returns a stream with the
 * correct types for publicKey and remotePublicKey (which can be null before
 * stream is opened)
 *
 * @param {NoiseStream} stream
 * @returns {Promise<OpenedNoiseStream | DestroyedNoiseStream>}
 */
export async function openedNoiseSecretStream(stream) {
  await stream.opened
  return /** @type {OpenedNoiseStream | DestroyedNoiseStream} */ (stream)
}

export class ExhaustivenessError extends Error {
  /** @param {never} value */
  constructor(value) {
    super(`Exhaustiveness check failed. ${value} should be impossible`)
    this.name = 'ExhaustivenessError'
  }
}

/**
<<<<<<< HEAD
 * @returns {void}
 */
export function noop() {}

/**
 * @param {boolean} condition
=======
 * @param {unknown} condition
>>>>>>> 30e637ba
 * @param {string} message
 * @returns {asserts condition}
 */
export function assert(condition, message) {
  if (!condition) throw new Error(message)
}

/**
 * Return a function that itself returns whether a value is part of the set.
 *
 * Similar to binding `Set.prototype.has`, but (1) is shorter (2) refines the type.
 *
 * @template T
 * @param {Readonly<Set<T>>} set
 * @example
 * const mySet = new Set([1, 2, 3])
 * const isInMySet = setHas(mySet)
 *
 * console.log(isInMySet(2))
 * // => true
 */
export function setHas(set) {
  /**
   * @param {unknown} value
   * @returns {value is T}
   */
  return (value) => set.has(/** @type {*} */ (value))
}

/**
 * When reading from SQLite, any optional properties are set to `null`. This
 * converts `null` back to `undefined` to match the input types (e.g. the types
 * defined in @mapeo/schema)
 * @template {{}} T
 * @param {T} obj
 * @returns {import('./types.js').NullableToOptional<T>}
 */

export function deNullify(obj) {
  /** @type {Record<string, any>} */
  const objNoNulls = {}
  for (const [key, value] of Object.entries(obj)) {
    objNoNulls[key] = value === null ? undefined : value
  }
  return /** @type {import('./types.js').NullableToOptional<T>} */ (objNoNulls)
}

/**
 * @template {import('@mapeo/schema').MapeoDoc & { forks?: string[] }} T
 * @param {T} doc
 * @returns {Omit<T, 'docId' | 'versionId' | 'links' | 'forks' | 'createdAt' | 'updatedAt' | 'createdBy' | 'deleted'>}
 */
export function valueOf(doc) {
  /* eslint-disable no-unused-vars */
  const {
    docId,
    versionId,
    links,
    forks,
    createdAt,
    updatedAt,
    createdBy,
    deleted,
    ...rest
  } = doc
  /* eslint-enable no-unused-vars */
  return rest
}

/**
 * Create an internal ID from a project key
 * @param {Buffer} projectKey
 * @returns {string}
 */
export function projectKeyToId(projectKey) {
  return projectKey.toString('hex')
}

/**
 * Create a public ID from a project key
 * @param {Buffer} projectKey
 * @returns {string}
 */
export function projectKeyToPublicId(projectKey) {
  return keyToPublicId(projectKey)
}

/**
 * @param {string} projectId Project internal ID
 * @returns {Buffer} 24-byte nonce (same length as sodium.crypto_aead_xchacha20poly1305_ietf_NPUBBYTES)
 */
export function projectIdToNonce(projectId) {
  return Buffer.from(projectId, 'hex').subarray(0, 24)
}

/**
 * @param {import('@mapeo/crypto').KeyManager} keyManager
 * @returns {string}
 */
export function getDeviceId(keyManager) {
  return keyManager.getIdentityKeypair().publicKey.toString('hex')
}

/**
 * Small helper to create a typed map
 *
 * @template {string} K
 * @template {any} V
 * @param {ReadonlyArray<K>} keys
 * @param {V} value
 * @returns {Record<K, V extends () => infer T ? T : V>} */
export function createMap(keys, value) {
  const map = /** @type {Record<K, V extends () => infer T ? T : V>} */ ({})
  for (const key of keys) {
    map[key] = typeof value === 'function' ? value() : value
  }
  return map
}<|MERGE_RESOLUTION|>--- conflicted
+++ resolved
@@ -75,16 +75,12 @@
 }
 
 /**
-<<<<<<< HEAD
  * @returns {void}
  */
 export function noop() {}
 
 /**
- * @param {boolean} condition
-=======
  * @param {unknown} condition
->>>>>>> 30e637ba
  * @param {string} message
  * @returns {asserts condition}
  */
