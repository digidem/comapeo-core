import { currentSchemaVersions } from '@mapeo/schema'
import mapObject from 'map-obj'
import { kCreateWithDocId } from './datatype/index.js'

// Randomly generated 8-byte encoded as hex
export const COORDINATOR_ROLE_ID = 'f7c150f5a3a9a855'
export const MEMBER_ROLE_ID = '012fd2d431c0bf60'
export const BLOCKED_ROLE_ID = '9e6d29263cba36c9'
export const LEFT_ROLE_ID = '8ced989b1904606b'

/**
 * @typedef {object} DocCapability
 * @property {boolean} readOwn - can read own data
 * @property {boolean} writeOwn - can write own data
 * @property {boolean} readOthers - can read other's data
 * @property {boolean} writeOthers - can edit or delete other's data
 */

/**
 * @typedef {object} Capability
 * @property {string} name
 * @property {Record<import('@mapeo/schema').MapeoDoc['schemaName'], DocCapability>} docs
 * @property {RoleId[]} roleAssignment
 * @property {Record<import('./core-manager/core-index.js').Namespace, 'allowed' | 'blocked'>} sync
 */

/**
 * @typedef {typeof COORDINATOR_ROLE_ID | typeof MEMBER_ROLE_ID | typeof BLOCKED_ROLE_ID | typeof LEFT_ROLE_ID} RoleId
 */

/**
 * This is currently the same as 'Coordinator' capabilities, but defined
 * separately because the creator should always have ALL capabilities, but we
 * could edit 'Coordinator' capabilities in the future
 *
 * @type {Capability}
 */
export const CREATOR_CAPABILITIES = {
  name: 'Project Creator',
  docs: mapObject(currentSchemaVersions, (key) => {
    return [
      key,
      { readOwn: true, writeOwn: true, readOthers: true, writeOthers: true },
    ]
  }),
  roleAssignment: [
    COORDINATOR_ROLE_ID,
    MEMBER_ROLE_ID,
    BLOCKED_ROLE_ID,
    LEFT_ROLE_ID,
  ],
  sync: {
    auth: 'allowed',
    config: 'allowed',
    data: 'allowed',
    blobIndex: 'allowed',
    blob: 'allowed',
  },
}

/**
 * These are the capabilities assumed for a device when no capability record can
 * be found. This can happen when an invited device did not manage to sync with
 * the device that invited them, and they then try to sync with someone else. We
 * want them to be able to sync the auth and config store, because that way they
 * may be able to receive their role record, and they can get the project config
 * so that they can start collecting data.
 *
 * @type {Capability}
 */
export const NO_ROLE_CAPABILITIES = {
  name: 'No Role',
  docs: mapObject(currentSchemaVersions, (key) => {
    return [
      key,
      { readOwn: true, writeOwn: true, readOthers: false, writeOthers: false },
    ]
  }),
  // TODO: Does this make sense?
  roleAssignment: [LEFT_ROLE_ID],
  sync: {
    auth: 'allowed',
    config: 'allowed',
    data: 'blocked',
    blobIndex: 'blocked',
    blob: 'blocked',
  },
}

/** @type {Record<RoleId, Capability>} */
export const DEFAULT_CAPABILITIES = {
  [MEMBER_ROLE_ID]: {
    name: 'Member',
    docs: mapObject(currentSchemaVersions, (key) => {
      return [
        key,
        { readOwn: true, writeOwn: true, readOthers: true, writeOthers: false },
      ]
    }),
    roleAssignment: [LEFT_ROLE_ID],
    sync: {
      auth: 'allowed',
      config: 'allowed',
      data: 'allowed',
      blobIndex: 'allowed',
      blob: 'allowed',
    },
  },
  [COORDINATOR_ROLE_ID]: {
    name: 'Coordinator',
    docs: mapObject(currentSchemaVersions, (key) => {
      return [
        key,
        { readOwn: true, writeOwn: true, readOthers: true, writeOthers: true },
      ]
    }),
    roleAssignment: [
      COORDINATOR_ROLE_ID,
      MEMBER_ROLE_ID,
      BLOCKED_ROLE_ID,
      LEFT_ROLE_ID,
    ],
    sync: {
      auth: 'allowed',
      config: 'allowed',
      data: 'allowed',
      blobIndex: 'allowed',
      blob: 'allowed',
    },
  },
  [BLOCKED_ROLE_ID]: {
    name: 'Blocked',
    docs: mapObject(currentSchemaVersions, (key) => {
      return [
        key,
        {
          readOwn: false,
          writeOwn: false,
          readOthers: false,
          writeOthers: false,
        },
      ]
    }),
    roleAssignment: [],
    sync: {
      auth: 'blocked',
      config: 'blocked',
      data: 'blocked',
      blobIndex: 'blocked',
      blob: 'blocked',
    },
  },
  [LEFT_ROLE_ID]: {
    name: 'Left',
    docs: mapObject(currentSchemaVersions, (key) => {
      return [
        key,
        {
          readOwn: false,
          writeOwn: false,
          readOthers: false,
          writeOthers: false,
        },
      ]
    }),
    roleAssignment: [],
    sync: {
      auth: 'allowed',
      config: 'blocked',
      data: 'blocked',
      blobIndex: 'blocked',
      blob: 'blocked',
    },
  },
}

export class Capabilities {
  #dataType
  #coreOwnership
  #coreManager
  #projectCreatorAuthCoreId
  #ownDeviceId

  static NO_ROLE_CAPABILITIES = NO_ROLE_CAPABILITIES

  /**
   *
   * @param {object} opts
   * @param {import('./datatype/index.js').DataType<
   *   import('./datastore/index.js').DataStore<'auth'>,
   *   typeof import('./schema/project.js').roleTable,
   *   'role',
   *   import('@mapeo/schema').Role,
   *   import('@mapeo/schema').RoleValue
   * >} opts.dataType
   * @param {import('./core-ownership.js').CoreOwnership} opts.coreOwnership
   * @param {import('./core-manager/index.js').CoreManager} opts.coreManager
   * @param {Buffer} opts.projectKey
   * @param {Buffer} opts.deviceKey public key of this device
   */
  constructor({ dataType, coreOwnership, coreManager, projectKey, deviceKey }) {
    this.#dataType = dataType
    this.#coreOwnership = coreOwnership
    this.#coreManager = coreManager
    this.#projectCreatorAuthCoreId = projectKey.toString('hex')
    this.#ownDeviceId = deviceKey.toString('hex')
  }

  /**
   * Get the capabilities for device `deviceId`.
   *
   * @param {string} deviceId
   * @returns {Promise<Capability>}
   */
  async getCapabilities(deviceId) {
    let roleId
    try {
      const roleAssignment = await this.#dataType.getByDocId(deviceId)
      roleId = roleAssignment.roleId
    } catch (e) {
      // The project creator will have all capabilities
      const authCoreId = await this.#coreOwnership.getCoreId(deviceId, 'auth')
      if (authCoreId === this.#projectCreatorAuthCoreId) {
        return CREATOR_CAPABILITIES
      } else {
        // When no role assignment exists, e.g. a newly added device which has
        // not yet synced role records.
        return NO_ROLE_CAPABILITIES
      }
    }
    if (!isKnownRoleId(roleId)) {
      return DEFAULT_CAPABILITIES[BLOCKED_ROLE_ID]
    }
    const capabilities = DEFAULT_CAPABILITIES[roleId]
    return capabilities
  }

  /**
   * Get capabilities of all devices in the project. For your own device, if you
   * have not yet synced your own role record, the "no role" capabilties is
   * returned. The project creator will have `CREATOR_CAPABILITIES` unless a
   * different role has been assigned.
   *
   * @returns {Promise<Record<string, Capability>>} Map of deviceId to Capability
   */
  async getAll() {
    const roles = await this.#dataType.getMany()
    /** @type {Record<string, Capability>} */
    const capabilities = {}
    let projectCreatorDeviceId
    try {
      projectCreatorDeviceId = await this.#coreOwnership.getOwner(
        this.#projectCreatorAuthCoreId
      )
      // Default to creator capabilities, but can be overwritten if a different
      // role is set below
      capabilities[projectCreatorDeviceId] = CREATOR_CAPABILITIES
    } catch (e) {
      // Not found, we don't know who the project creator is so we can't include
      // them in the returned map
    }

    for (const role of roles) {
      const deviceId = role.docId
      if (!isKnownRoleId(role.roleId)) continue
      capabilities[deviceId] = DEFAULT_CAPABILITIES[role.roleId]
    }
    const includesSelf = Boolean(capabilities[this.#ownDeviceId])
    if (!includesSelf) {
      const isProjectCreator = this.#ownDeviceId === projectCreatorDeviceId
      if (isProjectCreator) {
        capabilities[this.#ownDeviceId] = CREATOR_CAPABILITIES
      } else {
        capabilities[this.#ownDeviceId] = NO_ROLE_CAPABILITIES
      }
    }
    return capabilities
  }

  /**
   * Assign a role to the specified `deviceId`. Devices without an assigned role
   * are unable to sync, except the project creator that defaults to having all
   * capabilities. Only the project creator can assign their own role. Will
   * throw if the device trying to assign the role lacks the `roleAssignment`
   * capability for the given roleId
   *
   * @param {string} deviceId
   * @param {keyof typeof DEFAULT_CAPABILITIES} roleId
   */
  async assignRole(deviceId, roleId) {
    if (deviceId !== this.#ownDeviceId && roleId === LEFT_ROLE_ID) {
      throw new Error('Can only assign LEFT role to your own device')
    }

    let fromIndex = 0
    let authCoreId
    try {
      authCoreId = await this.#coreOwnership.getCoreId(deviceId, 'auth')
      const authCoreKey = Buffer.from(authCoreId, 'hex')
      const authCore = this.#coreManager.getCoreByKey(authCoreKey)
      if (authCore) {
        await authCore.ready()
        fromIndex = authCore.length
      }
    } catch {
      // This will usually happen when assigning a role to a newly invited
      // device that has not yet synced (so we do not yet have a replica of
      // their authCore). In this case we want fromIndex to be 0
    }
    const isAssigningProjectCreatorRole =
      authCoreId === this.#projectCreatorAuthCoreId
    if (isAssigningProjectCreatorRole && !this.#isProjectCreator()) {
      throw new Error(
        "Only the project creator can assign the project creator's role"
      )
    }
    const ownCapabilities = await this.getCapabilities(this.#ownDeviceId)
    if (!ownCapabilities.roleAssignment.includes(roleId)) {
      throw new Error('No capability to assign role ' + roleId)
    }

<<<<<<< HEAD
    await this.#dataType[kCreateWithDocId](deviceId, {
      schemaName: 'role',
      roleId,
      fromIndex,
    })
=======
    const existingRoleDoc = await this.#dataType
      .getByDocId(deviceId)
      .catch(() => null)

    if (existingRoleDoc) {
      await this.#dataType.update(
        [existingRoleDoc.versionId, ...existingRoleDoc.forks],
        {
          schemaName: 'role',
          roleId,
          fromIndex,
        }
      )
    } else {
      await this.#dataType[kCreateWithDocId](deviceId, {
        schemaName: 'role',
        roleId,
        fromIndex,
      })
    }
>>>>>>> 0d22a833
  }

  async #isProjectCreator() {
    const ownAuthCoreId = this.#coreManager
      .getWriterCore('auth')
      .key.toString('hex')
    return ownAuthCoreId === this.#projectCreatorAuthCoreId
  }
}

/**
 *
 * @param {string} roleId
 * @returns {roleId is keyof DEFAULT_CAPABILITIES}
 */
function isKnownRoleId(roleId) {
  return roleId in DEFAULT_CAPABILITIES
}<|MERGE_RESOLUTION|>--- conflicted
+++ resolved
@@ -319,13 +319,6 @@
       throw new Error('No capability to assign role ' + roleId)
     }
 
-<<<<<<< HEAD
-    await this.#dataType[kCreateWithDocId](deviceId, {
-      schemaName: 'role',
-      roleId,
-      fromIndex,
-    })
-=======
     const existingRoleDoc = await this.#dataType
       .getByDocId(deviceId)
       .catch(() => null)
@@ -346,7 +339,6 @@
         fromIndex,
       })
     }
->>>>>>> 0d22a833
   }
 
   async #isProjectCreator() {
