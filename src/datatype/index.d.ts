--- conflicted
+++ resolved
@@ -57,11 +57,7 @@
     table: TTable
     dataStore: TDataStore
     db: import('drizzle-orm/better-sqlite3').BetterSQLite3Database
-<<<<<<< HEAD
-=======
-    getPermissions?: () => any
     getTranslations: TranslationApi['get']
->>>>>>> e987989d
   })
 
   get [kTable](): TTable
