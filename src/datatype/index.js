import { validate } from '@comapeo/schema'
import { getTableConfig } from 'drizzle-orm/sqlite-core'
import { eq, inArray, sql } from 'drizzle-orm'
import { randomBytes } from 'node:crypto'
import { noop, deNullify } from '../utils.js'
import { NotFoundError } from '../errors.js'
import { TypedEmitter } from 'tiny-typed-emitter'
import { parse as parseBCP47 } from 'bcp-47'
import { setProperty, getProperty } from 'dot-prop'
/** @import { MapeoDoc, MapeoValue } from '@comapeo/schema' */
/** @import { RunResult } from 'better-sqlite3' */
/** @import { SQLiteSelectBase } from 'drizzle-orm/sqlite-core' */
/** @import { Exact } from 'type-fest' */
/** @import { DataStore } from '../datastore/index.js' */
/**
 * @import {
 *   CoreOwnershipWithSignaturesValue,
 *   DefaultEmitterEvents,
 *   MapeoDocMap,
 *   MapeoValueMap,
 * } from '../types.js'
 */

/**
 * @internal
 * @typedef {`${MapeoDoc['schemaName']}Table`} MapeoDocTableName
 */

/**
 * @internal
 * @template T
 * @typedef {T[(keyof T) & MapeoDocTableName]} GetMapeoDocTables
 */

/**
 * Union of Drizzle schema tables that correspond to MapeoDoc types (e.g. excluding backlink tables and other utility tables)
 * @internal
 * @typedef {GetMapeoDocTables<typeof import('../schema/project.js')> | GetMapeoDocTables<typeof import('../schema/client.js')>} MapeoDocTables
 */

/**
 * @internal
 * @typedef {{ [K in MapeoDocTables['_']['name']]: Extract<MapeoDocTables, { _: { name: K }}> }} MapeoDocTablesMap
 */

/**
 * @internal
 * @template T
 * @template {keyof any} K
 * @typedef {T extends any ? Omit<T, K> : never} OmitUnion
 */

/**
 * @internal
 * @template {MapeoValue} T
 * @template {MapeoValue['schemaName']} S
 * @typedef {Exclude<T, { schemaName: S }>} ExcludeSchema
 */

/**
 * @internal
 * @template {MapeoDoc} TDoc
 * @typedef {object} DataTypeEvents
 * @property {(docs: TDoc[]) => void} updated-docs
 */

function generateId() {
  return randomBytes(32).toString('hex')
}
function generateDate() {
  return new Date().toISOString()
}
export const kCreateWithDocId = Symbol('kCreateWithDocId')
export const kSelect = Symbol('select')
export const kTable = Symbol('table')
export const kDataStore = Symbol('dataStore')

/**
 * @template {DataStore} TDataStore
 * @template {MapeoDocTables} TTable
 * @template {TTable['_']['name']} TSchemaName
 * @template {MapeoDocMap[TSchemaName]} TDoc
 * @template {MapeoValueMap[TSchemaName]} TValue
 * @extends {TypedEmitter<DataTypeEvents<TDoc> & DefaultEmitterEvents<DataTypeEvents<TDoc>>>}
 */
export class DataType extends TypedEmitter {
  #dataStore
  #table
  #schemaName
  #sql
  #db
  #getTranslations

  /**
   *
   * @param {object} opts
   * @param {TTable} opts.table
   * @param {TDataStore} opts.dataStore
   * @param {import('drizzle-orm/better-sqlite3').BetterSQLite3Database} opts.db
   * @param {import('../translation-api.js').default['get']} opts.getTranslations
   */
  constructor({ dataStore, table, db, getTranslations }) {
    super()
    this.#dataStore = dataStore
    this.#table = table
    this.#schemaName = /** @type {TSchemaName} */ (getTableConfig(table).name)
    this.#db = db
    this.#getTranslations = getTranslations
    this.#sql = {
      getByDocId: db
        .select()
        .from(table)
        .where(eq(table.docId, sql.placeholder('docId')))
        .prepare(),
      getMany: db
        .select()
        .from(table)
        .where(eq(table.deleted, false))
        .prepare(),
      getManyWithDeleted: db.select().from(table).prepare(),
    }
    this.on('newListener', (eventName) => {
      if (eventName !== 'updated-docs') return
      if (this.listenerCount('updated-docs') > 1) return
      if (this.#schemaName === 'projectSettings') return
      // Avoid adding a listener to the dataStore unless we need to (e.g. this has a listener attached), for performance reasons.
      this.#dataStore.on(this.#schemaName, this.#handleDataStoreUpdate)
    })
    this.on('removeListener', (eventName) => {
      if (eventName !== 'updated-docs') return
      if (this.listenerCount('updated-docs') > 0) return
      if (this.#schemaName === 'projectSettings') return
      this.#dataStore.off(this.#schemaName, this.#handleDataStoreUpdate)
    })
  }

  /** @returns {TTable} */
  get [kTable]() {
    return this.#table
  }

  /** @returns {TSchemaName} */
  get schemaName() {
    return this.#schemaName
  }

  /** @returns {TDataStore['namespace']} */
  get namespace() {
    return this.#dataStore.namespace
  }

  /** @returns {TDataStore} */
  get [kDataStore]() {
    return this.#dataStore
  }

  /**
   * @template {Exact<ExcludeSchema<TValue, 'coreOwnership'>, T>} T
   * @param {T} value
   * @returns {Promise<TDoc & { forks: string[] }>}
   */
  async create(value) {
    const docId = generateId()
    // @ts-expect-error - can't figure this one out
    return this[kCreateWithDocId](docId, value, { checkExisting: false })
  }

  /**
   * @param {string} docId
   * @param {ExcludeSchema<TValue, 'coreOwnership'> | CoreOwnershipWithSignaturesValue} value
   * @param {{ checkExisting?: boolean }} [opts] - only used internally to skip the checkExisting check when creating a document with a random ID (collisions should be too small probability to be worth checking for)
   * @returns {Promise<TDoc & { forks: string[] }>}
   */
  async [kCreateWithDocId](docId, value, { checkExisting = true } = {}) {
    if (!validate(this.#schemaName, value)) {
      // TODO: pass through errors from validate functions
      throw new Error('Invalid value ' + value)
    }
    if (checkExisting) {
      const existing = await this.getByDocId(docId).catch(noop)
      if (existing) {
        throw new Error('Doc with docId ' + docId + ' already exists')
      }
    }
    const nowDateString = generateDate()

    /** @type {Parameters<typeof DataStore.prototype.write>[0]} */
    const doc = {
      ...value,
      docId,
      createdAt: nowDateString,
      updatedAt: nowDateString,
      deleted: false,
      links: [],
    }
    await this.#dataStore.write(doc)
    return this.getByDocId(doc.docId)
  }

  /**
   * @overload
   * @param {string} docId
   * @param {object} [options]
   * @param {true} [options.mustBeFound]
   * @param {string} [options.lang]
   * @returns {Promise<TDoc & { forks: string[] }>}
   */
  /**
   * @param {string} docId
   * @param {object} [options]
   * @param {boolean} [options.mustBeFound]
   * @param {string} [options.lang]
   * @returns {Promise<null | (TDoc & { forks: string[] })>}
   */
  async getByDocId(docId, { mustBeFound = true, lang } = {}) {
    await this.#dataStore.indexer.idle()
    const result = this.#sql.getByDocId.get({ docId })
    if (result) {
      return this.#translate(deNullify(result), { lang })
    } else if (mustBeFound) {
      throw new NotFoundError()
    } else {
      return null
    }
  }

  /**
   * @param {string} versionId
   * @param {{ lang?: string }} [opts]
   * @returns {Promise<TDoc>}
   */
  async getByVersionId(versionId, { lang } = {}) {
    const result = await this.#dataStore.read(versionId)
<<<<<<< HEAD
    if (result.schemaName !== this.#schemaName) throw new NotFoundError()
    return this.#translate(result, { lang })
=======
    return this.#translate(deNullify(result), { lang })
>>>>>>> 58d3b270
  }

  /**
   * @param {any} doc
   * @param {{ lang?: string }} [opts]
   * @returns {Promise<TDoc & { forks: string[] }>}
   */
  async #translate(doc, { lang } = {}) {
    if (!lang) return doc

    const { language, region } = parseBCP47(lang)
    if (!language) return doc
    const translatedDoc = JSON.parse(JSON.stringify(doc))

    const value = {
      languageCode: language,
      docRef: {
        docId: translatedDoc.docId,
        versionId: translatedDoc.versionId,
      },
      docRefType: translatedDoc.schemaName,
      regionCode: region !== null ? region : undefined,
    }
    let translations = await this.#getTranslations(value)
    // if passing a region code returns no matches,
    // fallback to matching only languageCode
    if (translations.length === 0 && value.regionCode) {
      value.regionCode = undefined
      translations = await this.#getTranslations(value)
    }

    for (const translation of translations) {
      if (typeof getProperty(doc, translation.propertyRef) === 'string') {
        setProperty(doc, translation.propertyRef, translation.message)
      }
    }
    return doc
  }

  /**
   * @param {object} opts
   * @param {boolean} [opts.includeDeleted]
   * @param {string} [opts.lang]
   * @returns {Promise<Array<TDoc & { forks: string[] }>>}
   */
  async getMany({ includeDeleted = false, lang } = {}) {
    await this.#dataStore.indexer.idle()
    const rows = includeDeleted
      ? this.#sql.getManyWithDeleted.all()
      : this.#sql.getMany.all()
    return await Promise.all(
      rows.map((doc) => this.#translate(deNullify(doc), { lang }))
    )
  }

  /**
   * @template {Exact<ExcludeSchema<TValue, 'coreOwnership'>, T>} T
   * @param {string | string[]} versionId
   * @param {T} value
   * @returns {Promise<TDoc & { forks: string[] }>}
   */
  async update(versionId, value) {
    await this.#dataStore.indexer.idle()
    const links = Array.isArray(versionId) ? versionId : [versionId]
    const { docId, createdAt, originalVersionId } = await this.#validateLinks(
      links
    )
    /** @type {any} */
    const doc = {
      // @ts-expect-error Can't figure out why TypeScript doesn't think `value` is spreadable.
      ...value,
      docId,
      createdAt,
      updatedAt: new Date().toISOString(),
      originalVersionId,
      links,
    }
    await this.#dataStore.write(doc)
    return this.getByDocId(docId)
  }

  /**
   * @param {string} docId
   * @returns {Promise<TDoc & { forks: string[] }>}
   */
  async delete(docId) {
    await this.#dataStore.indexer.idle()
    const existingDoc = await this.getByDocId(docId)

    if ('deleted' in existingDoc && existingDoc.deleted) {
      throw new Error('Doc already deleted')
    }

    /** @type {any} */
    const doc = {
      ...existingDoc,
      updatedAt: new Date().toISOString(),
      links: [existingDoc.versionId, ...existingDoc.forks],
      deleted: true,
    }
    await this.#dataStore.write(doc)
    return this.getByDocId(docId)
  }

  async [kSelect]() {
    await this.#dataStore.indexer.idle()
    const result = this.#db.select().from(this.#table)
    // [The result of `from()` is awaitable.][0] We don't want this because we
    // want to be able to await the result of this method and then call
    // `.where()` on the result.
    //
    // As a workaround, we remove promise methods from the result.
    //
    // [0]: https://github.com/drizzle-team/drizzle-orm/commit/c063144dc08726cc15323582fe377210329e579e
    return removePromiseMethods(result)
  }

  /**
   * Validate that existing docs with the given versionIds (links):
   * - exist
   * - have the same schemaName as this dataType
   * - all share the same docId
   * - all share the same originalVersionId
   * Throws if any of these conditions fail, otherwise returns the validated
   * docId and createAt datetime
   * @param {string[]} links
   * @returns {Promise<{ docId: MapeoDoc['docId'], createdAt: MapeoDoc['createdAt'], originalVersionId: MapeoDoc['originalVersionId'] }>}
   */
  async #validateLinks(links) {
    const prevDocs = await Promise.all(
      links.map((versionId) => this.getByVersionId(versionId))
    )
    const { docId, createdAt, originalVersionId } = prevDocs[0]
    const areLinksValid = prevDocs.every(
      (doc) =>
        doc.docId === docId &&
        doc.schemaName === this.#schemaName &&
        doc.originalVersionId === originalVersionId
    )
    if (!areLinksValid) {
      throw new Error('Updated docs must have the same docId and schemaName')
    }
    return { docId, createdAt, originalVersionId }
  }

  /**
   * @param {Set<string>} docIds
   */
  #handleDataStoreUpdate = (docIds) => {
    if (this.listenerCount('updated-docs') === 0) return
    const updatedDocs = /** @type {TDoc[]} */ (
      this.#db
        .select()
        .from(this.#table)
        .where(inArray(this.#table.docId, [...docIds]))
        .all()
        .map((doc) => deNullify(doc))
    )
    this.emit('updated-docs', updatedDocs)
  }
}

/**
 * @template {object} T
 * @param {T} value
 * @returns {Omit<T, 'then' | 'catch' | 'finally'> & { then?: undefined, catch?: undefined, finally?: undefined }}
 */
function removePromiseMethods(value) {
  return Object.create(value, {
    then: { value: undefined },
    catch: { value: undefined },
    finally: { value: undefined },
  })
}<|MERGE_RESOLUTION|>--- conflicted
+++ resolved
@@ -231,12 +231,8 @@
    */
   async getByVersionId(versionId, { lang } = {}) {
     const result = await this.#dataStore.read(versionId)
-<<<<<<< HEAD
     if (result.schemaName !== this.#schemaName) throw new NotFoundError()
-    return this.#translate(result, { lang })
-=======
     return this.#translate(deNullify(result), { lang })
->>>>>>> 58d3b270
   }
 
   /**
