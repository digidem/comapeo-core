// These schemas are all in a "client" database. There is only one client
// database and it contains information that is shared across all projects on a
// device
import { blob, sqliteTable, text, int } from 'drizzle-orm/sqlite-core'
import { dereferencedDocSchemas as schemas } from '@comapeo/schema'
<<<<<<< HEAD
import { jsonSchemaToDrizzleColumns as toColumns } from './schema-to-drizzle.js'
import { backlinkTable, customJson } from './utils.js'
import { NAMESPACES } from '../constants.js'
=======
import {
  comapeoSchemaToDrizzleTable as toDrizzle,
  backlinkTable,
} from './comapeo-to-drizzle.js'
>>>>>>> e161d74b

/**
 * @import { ProjectSettings } from '@comapeo/schema'
 * @import { $Type } from 'drizzle-orm'
 * @import { SQLiteTextJsonBuilder } from 'drizzle-orm/sqlite-core'
 *
 * @internal
 * @typedef {Pick<ProjectSettings, 'name' | 'projectColor' | 'projectDescription' | 'sendStats'>} ProjectInfo
 */

/** @type {ProjectInfo} */
const PROJECT_INFO_DEFAULT_VALUE = { sendStats: false }

export const projectSettingsTable = toDrizzle(schemas.projectSettings)
export const projectBacklinkTable = backlinkTable('projectSettings')
export const projectKeysTable = sqliteTable('projectKeys', {
  projectId: text('projectId').notNull().primaryKey(),
  projectPublicId: text('projectPublicId').notNull(),
  projectInviteId: blob('projectInviteId', { mode: 'buffer' }).notNull(),
  keysCipher: blob('keysCipher', { mode: 'buffer' }).notNull(),
  projectInfo:
    /** @type {$Type<SQLiteTextJsonBuilder, ProjectInfo>} */
    (text('projectInfo', { mode: 'json' }))
      .default(PROJECT_INFO_DEFAULT_VALUE)
      .notNull(),
  hasLeftProject: int('hasLeftProject', { mode: 'boolean' })
    .notNull()
    .default(false),
})

/**
 * @typedef {Omit<import('@comapeo/schema').DeviceInfoValue, 'schemaName'>} DeviceInfoParam
 */

// This table only ever has one row in it.
export const deviceSettingsTable = sqliteTable('deviceSettings', {
  deviceId: text('deviceId').notNull().unique(),
  deviceInfo:
    /** @type {$Type<SQLiteTextJsonBuilder, DeviceInfoParam>} */
    (text('deviceInfo', { mode: 'json' })),
  isArchiveDevice: int('isArchiveDevice', { mode: 'boolean' }),
})

export const coresTable = sqliteTable('cores', {
  projectPublicId: text('projectPublicId').notNull(),
  publicKey: blob('publicKey', { mode: 'buffer' }).notNull(),
  namespace: text('namespace', { enum: NAMESPACES }).notNull(),
})<|MERGE_RESOLUTION|>--- conflicted
+++ resolved
@@ -3,16 +3,11 @@
 // device
 import { blob, sqliteTable, text, int } from 'drizzle-orm/sqlite-core'
 import { dereferencedDocSchemas as schemas } from '@comapeo/schema'
-<<<<<<< HEAD
-import { jsonSchemaToDrizzleColumns as toColumns } from './schema-to-drizzle.js'
-import { backlinkTable, customJson } from './utils.js'
 import { NAMESPACES } from '../constants.js'
-=======
 import {
   comapeoSchemaToDrizzleTable as toDrizzle,
   backlinkTable,
 } from './comapeo-to-drizzle.js'
->>>>>>> e161d74b
 
 /**
  * @import { ProjectSettings } from '@comapeo/schema'
