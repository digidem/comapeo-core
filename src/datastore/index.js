import { TypedEmitter } from 'tiny-typed-emitter'
import { encode, decode, getVersionId, parseVersionId } from '@mapeo/schema'
import MultiCoreIndexer from 'multi-core-indexer'
import pDefer from 'p-defer'
import { discoveryKey } from 'hypercore-crypto'
import { createMap } from '../utils.js'

/**
 * @typedef {import('@mapeo/schema').MapeoDoc} MapeoDoc
 */
/**
 * @typedef {import('../datatype/index.js').MapeoDocTablesMap} MapeoDocTablesMap
 */
/**
 * For each schemaName in this dataStore, emits an array of docIds that have
 * been indexed whenever indexing finishes (becomes idle). `projectSettings`
 * currently not supported.
 *
 * @template {MapeoDoc['schemaName']} TSchemaName
 * @typedef {{
 *   [S in Exclude<TSchemaName, 'projectSettings'>]: (docIds: Set<string>) => void
 * }} DataStoreEvents
 */
/**
 * @template T
 * @template {keyof any} K
 * @typedef {T extends any ? Omit<T, K> : never} OmitUnion
 */

const NAMESPACE_SCHEMAS = /** @type {const} */ ({
  data: ['observation'],
  config: ['preset', 'field', 'projectSettings', 'deviceInfo', 'icon'],
  auth: ['coreOwnership', 'role'],
})

/**
 * @typedef {typeof NAMESPACE_SCHEMAS} NamespaceSchemas
 */

/**
 * @template {keyof NamespaceSchemas} [TNamespace=keyof NamespaceSchemas]
 * @template {NamespaceSchemas[TNamespace][number]} [TSchemaName=NamespaceSchemas[TNamespace][number]]
 * @extends {TypedEmitter<DataStoreEvents<TSchemaName>>}
 */
export class DataStore extends TypedEmitter {
  #coreManager
  #namespace
  #batch
  #writerCore
  #coreIndexer
  /** @type {Map<string, import('p-defer').DeferredPromise<void>>} */
  #pendingIndex = new Map()
  /** @type {Set<import('p-defer').DeferredPromise<void>['promise']>} */
  #pendingAppends = new Set()
  /** @type {Record<MapeoDoc['schemaName'], Set<string>>} */
  #pendingEmits

  /**
   * @param {object} opts
   * @param {import('../core-manager/index.js').CoreManager} opts.coreManager
   * @param {TNamespace} opts.namespace
   * @param {(entries: MultiCoreIndexer.Entry<'binary'>[]) => Promise<import('../index-writer/index.js').IndexedDocIds>} opts.batch
   * @param {MultiCoreIndexer.StorageParam} opts.storage
   */
  constructor({ coreManager, namespace, batch, storage }) {
    super()
    this.#coreManager = coreManager
    this.#namespace = namespace
    this.#batch = batch
    this.#pendingEmits = createMap(
      NAMESPACE_SCHEMAS[namespace],
      () => new Set()
    )
    this.#writerCore = coreManager.getWriterCore(namespace).core
    const cores = coreManager.getCores(namespace).map((cr) => cr.core)
    this.#coreIndexer = new MultiCoreIndexer(cores, {
      storage,
      batch: (entries) => this.#handleEntries(entries),
    })
    coreManager.on('add-core', (coreRecord) => {
      if (coreRecord.namespace !== namespace) return
      this.#coreIndexer.addCore(coreRecord.core)
    })
    this.#coreIndexer.on('idle', this.#handleIndexerIdle)
  }

  get indexer() {
    return this.#coreIndexer
  }

  get namespace() {
    return this.#namespace
  }

  get schemas() {
    // Return a shallow copy (slice(0)) to avoid mutation bugs
    return NAMESPACE_SCHEMAS[this.#namespace].slice(0)
  }

  get writerCore() {
    return this.#writerCore
  }

  getIndexState() {
    return this.#coreIndexer.state
  }

  /**
   *
   * @param {MultiCoreIndexer.Entry<'binary'>[]} entries
   */
  async #handleEntries(entries) {
    const indexed = await this.#batch(entries)
    await Promise.all(this.#pendingAppends)
    // Writes to the writerCore need to wait until the entry is indexed before
    // returning, so we check if any incoming entry has a pending promise
    for (const entry of entries) {
      if (!entry.key.equals(this.#writerCore.key)) continue
      const versionId = getVersionId({
        coreDiscoveryKey: discoveryKey(entry.key),
        index: entry.index,
      })
      const pending = this.#pendingIndex.get(versionId)
      if (!pending) continue
      pending.resolve()
    }
    for (const schemaName of this.schemas) {
      // Unsupported initially
      if (schemaName === 'projectSettings') continue
      const docIds = indexed[schemaName]
      if (!docIds) continue
      for (const docId of docIds) {
        // We'll only emit these once the indexer is idle - a particular docId
        // could have many updates, and we only emit it once after indexing
        this.#pendingEmits[schemaName].add(docId)
      }
    }
  }

  /**
   * UNSAFE: Does not check links: [] refer to a valid doc - should only be used
   * internally.
   *
   * Write a doc, must be one of the schema types supported by the namespace of
   * this DataStore.
   * @template {Extract<Parameters<encode>[0], { schemaName: TSchemaName }>} TDoc
   * @param {TDoc} doc
   * @returns {Promise<Extract<MapeoDoc, TDoc>>}
   */
  async write(doc) {
    // @ts-ignore
    if (!NAMESPACE_SCHEMAS[this.#namespace].includes(doc.schemaName)) {
      throw new Error(
        `Schema '${doc.schemaName}' is not allowed in namespace '${
          this.#namespace
        }'`
      )
    }
    const block = encode(doc)
    // The indexer batch can sometimes complete before the append below
    // resolves, so in the batch function we await any pending appends. We can't
    // know the versionId before the append, because docs can be written in the
    // same tick, so we can't know their index before append resolves.
    const deferredAppend = pDefer()
    this.#pendingAppends.add(deferredAppend.promise)
    const { length } = await this.#writerCore.append(block)
    deferredAppend.resolve()
    this.#pendingAppends.delete(deferredAppend.promise)

    const index = length - 1
    const coreDiscoveryKey = this.#writerCore.discoveryKey
    if (!coreDiscoveryKey) {
      throw new Error('Writer core is not ready')
    }
    const versionId = getVersionId({ coreDiscoveryKey, index })
    /** @type {import('p-defer').DeferredPromise<void>} */
    const deferred = pDefer()
    this.#pendingIndex.set(versionId, deferred)
    await deferred.promise

    return /** @type {Extract<MapeoDoc, TDoc>} */ (
      decode(block, { coreDiscoveryKey, index })
    )
  }

  /**
   *
   * @param {string} versionId
   * @returns {Promise<MapeoDoc>}
   */
  async read(versionId) {
    const { coreDiscoveryKey, index } = parseVersionId(versionId)
    const coreRecord = this.#coreManager.getCoreByDiscoveryKey(coreDiscoveryKey)
    if (!coreRecord) throw new Error('Invalid versionId')
    const block = await coreRecord.core.get(index, { wait: false })
    if (!block) throw new Error('Not Found')
    return decode(block, { coreDiscoveryKey, index })
  }

  /** @param {Buffer} buf} */
  async writeRaw(buf) {
    const { length } = await this.#writerCore.append(buf)
    const index = length - 1
    const coreDiscoveryKey = this.#writerCore.discoveryKey
    if (!coreDiscoveryKey) {
      throw new Error('Writer core is not ready')
    }
    const versionId = getVersionId({ coreDiscoveryKey, index })
    return versionId
  }

  /** @param {string} versionId */
  async readRaw(versionId) {
    const { coreDiscoveryKey, index } = parseVersionId(versionId)
    const coreRecord = this.#coreManager.getCoreByDiscoveryKey(coreDiscoveryKey)
    if (!coreRecord) throw new Error('core not found')
    const block = await coreRecord.core.get(index, { wait: false })
    if (!block) throw new Error('Not Found')
    return block
  }

<<<<<<< HEAD
  async close() {
    this.#coreIndexer.removeAllListeners()
    await this.#coreIndexer.close()
=======
  #handleIndexerIdle = () => {
    for (const eventName of this.eventNames()) {
      if (!(eventName in this.#pendingEmits)) continue
      const docIds = this.#pendingEmits[eventName]
      if (!docIds.size) continue
      // @ts-ignore - I'm pretty sure TS is just not smart enough here, it's not me!
      this.emit(eventName, docIds)
    }
    // Make sure we reset this, otherwise we'd get a memory leak of this growing without bounds.
    this.#pendingEmits = createMap(this.schemas, () => new Set())
>>>>>>> 52879444
  }
}<|MERGE_RESOLUTION|>--- conflicted
+++ resolved
@@ -197,7 +197,7 @@
     return decode(block, { coreDiscoveryKey, index })
   }
 
-  /** @param {Buffer} buf} */
+  /** @param {Buffer} buf */
   async writeRaw(buf) {
     const { length } = await this.#writerCore.append(buf)
     const index = length - 1
@@ -219,11 +219,10 @@
     return block
   }
 
-<<<<<<< HEAD
   async close() {
     this.#coreIndexer.removeAllListeners()
     await this.#coreIndexer.close()
-=======
+  }
   #handleIndexerIdle = () => {
     for (const eventName of this.eventNames()) {
       if (!(eventName in this.#pendingEmits)) continue
@@ -234,6 +233,5 @@
     }
     // Make sure we reset this, otherwise we'd get a memory leak of this growing without bounds.
     this.#pendingEmits = createMap(this.schemas, () => new Set())
->>>>>>> 52879444
   }
 }