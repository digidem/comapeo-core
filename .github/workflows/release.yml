name: release

on:
  workflow_dispatch:
    inputs:
      semver:
        description: 'The semver to use'
        required: true
        default: 'patch'
        type: choice
        options:
          # - auto
          - patch
          - minor
          - major
          - prerelease
          # - prepatch
          # - preminor
          # - premajor
  pull_request:
    types: [closed]

jobs:
  release:
    runs-on: ubuntu-latest
    permissions:
      contents: write
      issues: write
      pull-requests: write
    steps:
      - name: Use Node.js 18
        uses: actions/setup-node@v3
        with:
          node-version: 18
      - uses: actions/checkout@v4
      - name: Set git user
        uses: fregante/setup-git-user@v1
      - name: Generate Api docs
        run: |
          npm ci
          npm run doc
<<<<<<< HEAD
      - name: Push updated markdown docs
        uses: stefanzweifel/git-auto-commit-action@v5
        with:
          commit_message: 'docs: update API docs'
          file_pattern: 'docs/api/md/*'
          push_options: --force
=======
      # TODO: Re-enable this.
      # See <https://github.com/digidem/comapeo-core/issues/707>.
      #
      # - name: Push updated markdown docs
      #   uses: stefanzweifel/git-auto-commit-action@v5
      #   with:
      #     commit_message: 'docs: update API docs'
      #     file_pattern: 'docs/api/md/*'
>>>>>>> d4c5d070
      - uses: nearform-actions/optic-release-automation-action@v4
        with:
          commit-message: 'Release {version}'
          sync-semver-tags: true
          access: 'public'
          # This prefix is added before the prerelease number, e.g. `v3.0.0-alpha.0`
          # prerelease-prefix: 'alpha'
          semver: ${{ github.event.inputs.semver }}
          # Prereleases are published under the `alpha` npm dist-tag
          # npm-tag: ${{ startsWith(github.event.inputs.semver, 'pre') && 'alpha' || 'latest' }}
          # Don't notify linked issues
          notify-linked-issues: false
          # optional: set this secret in your repo config for publishing to NPM
          npm-token: ${{ secrets.NPM_TOKEN }}
          build-command: |
            npm ci<|MERGE_RESOLUTION|>--- conflicted
+++ resolved
@@ -39,23 +39,12 @@
         run: |
           npm ci
           npm run doc
-<<<<<<< HEAD
       - name: Push updated markdown docs
         uses: stefanzweifel/git-auto-commit-action@v5
         with:
           commit_message: 'docs: update API docs'
           file_pattern: 'docs/api/md/*'
           push_options: --force
-=======
-      # TODO: Re-enable this.
-      # See <https://github.com/digidem/comapeo-core/issues/707>.
-      #
-      # - name: Push updated markdown docs
-      #   uses: stefanzweifel/git-auto-commit-action@v5
-      #   with:
-      #     commit_message: 'docs: update API docs'
-      #     file_pattern: 'docs/api/md/*'
->>>>>>> d4c5d070
       - uses: nearform-actions/optic-release-automation-action@v4
         with:
           commit-message: 'Release {version}'
