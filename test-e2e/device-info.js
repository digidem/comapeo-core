--- conflicted
+++ resolved
@@ -26,31 +26,18 @@
     fastify,
   })
 
-<<<<<<< HEAD
   await manager.setDeviceInfo({ name: 'my device', deviceType: 'tablet' })
-  t.alike(await manager.getDeviceInfo(), {
+  t.alike(manager.getDeviceInfo(), {
     name: 'my device',
     deviceType: 'tablet',
     deviceId: manager.deviceId,
   })
 
   await manager.setDeviceInfo({ name: 'new name' })
-  t.alike(await manager.getDeviceInfo(), {
+  t.alike(manager.getDeviceInfo(), {
     name: 'new name',
     deviceId: manager.deviceId,
   })
-=======
-  const info1 = { name: 'my device' }
-  await manager.setDeviceInfo(info1)
-  const readInfo1 = manager.getDeviceInfo()
-  const expected1 = { ...info1, deviceId: manager.deviceId }
-  t.alike(readInfo1, expected1)
-  const info2 = { name: 'new name' }
-  await manager.setDeviceInfo(info2)
-  const readInfo2 = manager.getDeviceInfo()
-  const expected2 = { ...info2, deviceId: manager.deviceId }
-  t.alike(readInfo2, expected2)
->>>>>>> 30e637ba
 })
 
 test('device info written to projects', (t) => {
