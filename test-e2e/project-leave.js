import test from 'node:test'
import assert from 'node:assert/strict'
import * as fs from 'node:fs/promises'
import { temporaryDirectory } from 'tempy'

import { generate } from '@mapeo/mock-data'
import { valueOf } from '@mapeo/schema'
<<<<<<< HEAD
import { MapeoProject } from '../src/mapeo-project.js'
=======
>>>>>>> 9b4cdf67
import {
  BLOCKED_ROLE_ID,
  COORDINATOR_ROLE_ID,
  ROLES,
  LEFT_ROLE_ID,
  MEMBER_ROLE_ID,
} from '../src/roles.js'
import {
  ManagerCustodian,
  connectPeers,
  createManager,
  createManagers,
  getDiskUsage,
  invite,
  waitForPeers,
  waitForSync,
} from './utils.js'

test("Creator cannot leave project if they're the only coordinator", async (t) => {
  const managers = await createManagers(2, t)

  const disconnectPeers = connectPeers(managers)
  t.after(disconnectPeers)
  await waitForPeers(managers)

  const [creator, member] = managers
  const projectId = await creator.createProject({ name: 'mapeo' })

  await invite({
    invitor: creator,
    invitees: [member],
    projectId,
    roleId: MEMBER_ROLE_ID,
  })

  const projects = await Promise.all(
    managers.map((m) => m.getProject(projectId))
  )

  const [creatorProject, memberProject] = projects

  assert(
    await creatorProject.$member.getById(member.deviceId),
    'member successfully added from creator perspective'
  )

  assert(
    await memberProject.$member.getById(creator.deviceId),
    'creator successfully added from member perspective'
  )

  await assert.rejects(async () => {
    await creator.leaveProject(projectId)
  }, 'creator attempting to leave project with no other coordinators fails')
})

test('Blocked member cannot leave project', async (t) => {
  const managers = await createManagers(2, t)

  const disconnectPeers = connectPeers(managers)
  t.after(disconnectPeers)
  await waitForPeers(managers)

  const [creator, member] = managers
  const projectId = await creator.createProject({ name: 'mapeo' })

  await invite({
    invitor: creator,
    invitees: [member],
    projectId,
    roleId: MEMBER_ROLE_ID,
  })

  const projects = await Promise.all(
    managers.map((m) => m.getProject(projectId))
  )

  const [creatorProject, memberProject] = projects

  assert.deepEqual(
    await memberProject.$getOwnRole(),
    ROLES[MEMBER_ROLE_ID],
    'Member is initially a member'
  )

  await creatorProject.$member.assignRole(member.deviceId, BLOCKED_ROLE_ID)

  await waitForSync(projects, 'initial')

  assert.deepEqual(
    await memberProject.$getOwnRole(),
    ROLES[BLOCKED_ROLE_ID],
    'Member is now blocked'
  )

  await assert.rejects(async () => {
    await member.leaveProject(projectId)
  }, 'Member attempting to leave project fails')
})

test('leaving a project as the only member', async (t) => {
  const [manager] = await createManagers(1, t)

  const projectId = await manager.createProject({ name: 'mapeo' })
  const creatorProject = await manager.getProject(projectId)

  await manager.leaveProject(projectId)

  assert.deepEqual(
    await creatorProject.$getOwnRole(),
    ROLES[LEFT_ROLE_ID],
    'creator now has LEFT role'
  )
})

test('Creator can leave project if another coordinator exists', async (t) => {
  const managers = await createManagers(2, t)

  const disconnectPeers = connectPeers(managers)
  t.after(disconnectPeers)
  await waitForPeers(managers)

  const [creator, coordinator] = managers
  const projectId = await creator.createProject({ name: 'mapeo' })

  await invite({
    invitor: creator,
    invitees: [coordinator],
    projectId,
    roleId: COORDINATOR_ROLE_ID,
  })

  const projects = await Promise.all(
    managers.map((m) => m.getProject(projectId))
  )

  const [creatorProject, coordinatorProject] = projects

  assert(
    await creatorProject.$member.getById(coordinator.deviceId),
    'coordinator successfully added from creator perspective'
  )

  assert(
    await coordinatorProject.$member.getById(coordinator.deviceId),
    'creator successfully added from creator perspective'
  )

  await waitForSync(projects, 'initial')

  await creator.leaveProject(projectId)

  assert.deepEqual(
    await creatorProject.$getOwnRole(),
    ROLES[LEFT_ROLE_ID],
    'creator now has LEFT role'
  )

  await waitForSync(projects, 'initial')

  assert.equal(
    (await coordinatorProject.$member.getById(creator.deviceId)).role,
    ROLES[LEFT_ROLE_ID],
    'coordinator can still retrieve info about creator who left'
  )
})

test('Member can leave project if creator exists', async (t) => {
  const managers = await createManagers(2, t)

  const disconnectPeers = connectPeers(managers)
  t.after(disconnectPeers)
  await waitForPeers(managers)

  const [creator, member] = managers
  const projectId = await creator.createProject({ name: 'mapeo' })

  await invite({
    invitor: creator,
    invitees: [member],
    projectId,
    roleId: MEMBER_ROLE_ID,
  })

  const projects = await Promise.all(
    managers.map((m) => m.getProject(projectId))
  )

  const [creatorProject, memberProject] = projects

  assert(
    await creatorProject.$member.getById(member.deviceId),
    'member successfully added from creator perspective'
  )

  assert(
    await memberProject.$member.getById(creator.deviceId),
    'creator successfully added from member perspective'
  )

  await waitForSync(projects, 'initial')

  await member.leaveProject(projectId)

  assert.deepEqual(
    await memberProject.$getOwnRole(),
    ROLES[LEFT_ROLE_ID],
    'member now has LEFT role'
  )

  await waitForSync(projects, 'initial')

  assert.equal(
    (await creatorProject.$member.getById(member.deviceId)).role,
    ROLES[LEFT_ROLE_ID],
    'creator can still retrieve info about member who left'
  )
})

test('Data access after leaving project', async (t) => {
  const managers = await createManagers(3, t)

  const disconnectPeers = connectPeers(managers)
  t.after(disconnectPeers)
  await waitForPeers(managers)

  const [creator, coordinator, member] = managers
  const projectId = await creator.createProject({ name: 'mapeo' })

  await Promise.all([
    invite({
      invitor: creator,
      invitees: [coordinator],
      projectId,
      roleId: COORDINATOR_ROLE_ID,
    }),
    invite({
      invitor: creator,
      invitees: [member],
      projectId,
      roleId: MEMBER_ROLE_ID,
    }),
  ])

  const projects = await Promise.all(
    managers.map((m) => m.getProject(projectId))
  )

  const [, coordinatorProject, memberProject] = projects

  await memberProject.observation.create(valueOf(generate('observation')[0]))
  assert(
    (await memberProject.observation.getMany()).length >= 1,
    'Test is set up correctly'
  )

  await waitForSync(projects, 'initial')

  await Promise.all([
    coordinator.leaveProject(projectId),
    member.leaveProject(projectId),
  ])

  await waitForSync(projects, 'initial')

  await assert.rejects(async () => {
    await memberProject.observation.create(valueOf(generate('observation')[0]))
  }, 'member cannot create new data after leaving')
  await assert.rejects(
    () => memberProject.observation.getMany(),
    "Shouldn't be able to fetch observations after leaving"
  )

  assert.deepEqual(
    await memberProject.$getProjectSettings(),
    MapeoProject.EMPTY_PROJECT_SETTINGS,
    'member getting project settings returns empty settings'
  )

  assert.deepEqual(
    await coordinatorProject.$getProjectSettings(),
    MapeoProject.EMPTY_PROJECT_SETTINGS,
    'coordinator getting project settings returns empty settings'
  )

  await assert.rejects(async () => {
    await coordinatorProject.$setProjectSettings({ name: 'foo' })
  }, 'coordinator cannot update project settings after leaving')
})

test('leaving a project deletes data from disk', async (t) => {
  const memberCoreStorage = temporaryDirectory()
  t.after(() =>
    fs.rm(memberCoreStorage, { recursive: true, force: true, maxRetries: 2 })
  )

  const managers = await Promise.all([
    (async () => {
      const creator = await createManager('creator', t)
      await creator.setDeviceInfo({ name: 'creator' })
      return creator
    })(),
    (async () => {
      const member = await createManager('member', t, {
        coreStorage: memberCoreStorage,
      })
      await member.setDeviceInfo({ name: 'member' })
      return member
    })(),
  ])
  const [creator, member] = managers

  const disconnectPeers = connectPeers(managers)
  t.after(disconnectPeers)
  await waitForPeers(managers)

  const projectId = await creator.createProject({ name: 'mapeo' })

  await invite({
    invitor: creator,
    invitees: [member],
    projectId,
    roleId: MEMBER_ROLE_ID,
  })

  const projects = await Promise.all(
    managers.map((m) => m.getProject(projectId))
  )
  const [creatorProject, memberProject] = projects

  const observation = await creatorProject.observation.create(
    valueOf(generate('observation')[0])
  )

  creatorProject.$sync.start()
  memberProject.$sync.start()

  await waitForSync(projects, 'full')

  assert(
    await memberProject.observation.getByDocId(observation.docId),
    'Observation made it to other manager; test is set up correctly'
  )

  const sizeBeforeRemoval = await getDiskUsage(memberCoreStorage)

  await member.leaveProject(projectId)

  const sizeAfterRemoval = await getDiskUsage(memberCoreStorage)

  assert(
    sizeBeforeRemoval > sizeAfterRemoval,
    'Some data was removed from disk'
  )
})

test('leaving a project while disconnected', async (t) => {
  const managers = await createManagers(2, t)

  let disconnectPeers = connectPeers(managers)
  t.after(() => disconnectPeers())

  await waitForPeers(managers)

  const [creator, member] = managers
  const projectId = await creator.createProject({ name: 'mapeo' })

  await invite({
    invitor: creator,
    invitees: [member],
    projectId,
    roleId: MEMBER_ROLE_ID,
  })

  const projects = await Promise.all(
    managers.map((m) => m.getProject(projectId))
  )
  const [creatorProject] = projects

  await disconnectPeers()

  await member.leaveProject(projectId)

  assert(
    await creatorProject.$member.getById(member.deviceId),
    'creator still thinks member is part of project'
  )

  disconnectPeers = connectPeers(managers)
  await waitForPeers(managers)

  await waitForSync(projects, 'initial')

  assert.equal(
    (await creatorProject.$member.getById(member.deviceId)).role.roleId,
    LEFT_ROLE_ID,
    'creator no longer thinks member is part of project'
  )
})

test('partly-left projects are cleaned up on startup', async (t) => {
  const custodian = new ManagerCustodian(t)

  const projectId = await custodian.withManagerInSeparateProcess(
    async (manager, { observation, LEFT_ROLE_ID }) => {
      const projectId = await manager.createProject({ name: 'foo' })
      const project = await manager.getProject(projectId)
      await project.observation.create(observation)
      await project.$member.assignRole(
        manager.getDeviceInfo().deviceId,
        /**
         * This test-only hack assigns the "left" role ID without actually
         * cleaning up the project.
         * @type {any}
         */ (LEFT_ROLE_ID)
      )
      return projectId
    },
    {
      observation: valueOf(generate('observation')[0]),
      LEFT_ROLE_ID,
    }
  )

  const couldGetObservations = await custodian.withManagerInSeparateProcess(
    async (manager, projectId) => {
      const project = await manager.getProject(projectId)
      return project.observation
        .getMany()
        .then(() => true)
        .catch(() => false)
    },
    projectId
  )

  assert(
    !couldGetObservations,
    "Shouldn't be able to fetch observations after leaving"
  )
})

// TODO: Add test for leaving and rejoining a project<|MERGE_RESOLUTION|>--- conflicted
+++ resolved
@@ -5,10 +5,6 @@
 
 import { generate } from '@mapeo/mock-data'
 import { valueOf } from '@mapeo/schema'
-<<<<<<< HEAD
-import { MapeoProject } from '../src/mapeo-project.js'
-=======
->>>>>>> 9b4cdf67
 import {
   BLOCKED_ROLE_ID,
   COORDINATOR_ROLE_ID,
@@ -16,6 +12,7 @@
   LEFT_ROLE_ID,
   MEMBER_ROLE_ID,
 } from '../src/roles.js'
+import { MapeoProject } from '../src/mapeo-project.js'
 import {
   ManagerCustodian,
   connectPeers,
