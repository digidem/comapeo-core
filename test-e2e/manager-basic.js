--- conflicted
+++ resolved
@@ -5,10 +5,6 @@
 import RAM from 'random-access-memory'
 import { getExpectedConfig, createManager } from './utils.js'
 import { MapeoProject } from '../src/mapeo-project.js'
-<<<<<<< HEAD
-=======
-import Fastify from 'fastify'
->>>>>>> e161d74b
 import { defaultConfigPath } from '../test/helpers/default-config.js'
 import { hashObject } from '../src/utils.js'
 import { Reader } from 'comapeocat'
@@ -19,15 +15,8 @@
 import { fileURLToPath } from 'node:url'
 import path from 'node:path'
 
-<<<<<<< HEAD
-=======
-const projectMigrationsFolder = new URL('../drizzle/project', import.meta.url)
-  .pathname
-const clientMigrationsFolder = new URL('../drizzle/client', import.meta.url)
-  .pathname
 const __dirname = fileURLToPath(new URL('.', import.meta.url))
 
->>>>>>> e161d74b
 test('Managing created projects', async (t) => {
   const manager = createManager('test', t)
 
@@ -185,37 +174,19 @@
   })
 })
 
-<<<<<<< HEAD
-test('Consistent loading of config', async (t) => {
-  const manager = createManager('test', t, {
-    defaultConfigPath,
-=======
 describe('Consistent loading of config', async () => {
   test('loading default config when creating project', async () => {
-    const manager = new MapeoManager({
-      rootKey: KeyManager.generateRootKey(),
-      projectMigrationsFolder,
-      clientMigrationsFolder,
-      dbFolder: ':memory:',
-      coreStorage: () => new RAM(),
-      fastify: Fastify(),
+    const manager = createManager('test', t, {
       defaultConfigPath,
     })
     const reader = new Reader(defaultConfigPath)
     const projectId = await manager.createProject()
     const project = await manager.getProject(projectId)
     await assertProjectHasImportedCategories(project, reader)
->>>>>>> e161d74b
   })
 
   test('load config from path when creating project', async (t) => {
-    const manager = new MapeoManager({
-      rootKey: KeyManager.generateRootKey(),
-      projectMigrationsFolder,
-      clientMigrationsFolder,
-      dbFolder: ':memory:',
-      coreStorage: () => new RAM(),
-      fastify: Fastify(),
+    const manager = createManager('test', t, {
       defaultConfigPath,
     })
     const fixturePath = path.join(__dirname, 'fixtures/config/complete')
@@ -227,13 +198,7 @@
   })
 
   test('load different config after project creation', async (t) => {
-    const manager = new MapeoManager({
-      rootKey: KeyManager.generateRootKey(),
-      projectMigrationsFolder,
-      clientMigrationsFolder,
-      dbFolder: ':memory:',
-      coreStorage: () => new RAM(),
-      fastify: Fastify(),
+    const manager = createManager('test', t, {
       defaultConfigPath,
     })
     const projectId = await manager.createProject()
