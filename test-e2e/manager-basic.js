import test from 'node:test'
import assert from 'node:assert/strict'
import { randomBytes, createHash } from 'crypto'
import { KeyManager } from '@mapeo/crypto'
import RAM from 'random-access-memory'
<<<<<<< HEAD
import { getExpectedConfig, createManager } from './utils.js'
=======
import { MapeoManager } from '../src/mapeo-manager.js'
import { MapeoProject } from '../src/mapeo-project.js'
import Fastify from 'fastify'
import { getExpectedConfig } from './utils.js'
>>>>>>> f7b8bc2b
import { defaultConfigPath } from '../test/helpers/default-config.js'
import { kDataTypes } from '../src/mapeo-project.js'
import { hashObject } from '../src/utils.js'

test('Managing created projects', async (t) => {
  const manager = createManager('test', t)

  const project1Id = await manager.createProject()
  const project2Id = await manager.createProject({ name: 'project 2' })

  await t.test('initial information from listed projects', async () => {
    const listedProjects = await manager.listProjects()

    assert.equal(listedProjects.length, 2)

    const listedProject1 = listedProjects.find(
      (p) => p.projectId === project1Id
    )

    const listedProject2 = listedProjects.find(
      (p) => p.projectId === project2Id
    )

    assert(listedProject1)
    assert(!listedProject1.name)
    assert.equal(listedProject1.status, 'joined')
    assert(listedProject1?.createdAt)
    assert(listedProject1?.updatedAt)

    assert(listedProject2)
    assert.equal(listedProject2.name, 'project 2')
    assert.equal(listedProject2.status, 'joined')
    assert(listedProject2?.createdAt)
    assert(listedProject2?.updatedAt)
  })

  const project1 = await manager.getProject(project1Id)
  const project2 = await manager.getProject(project2Id)

  assert(project1)
  assert(project2)

  assert(project1 instanceof MapeoProject)
  assert(project2 instanceof MapeoProject)

  await t.test('initial settings from project instances', async () => {
    const settings1 = await project1.$getProjectSettings()
    const settings2 = await project2.$getProjectSettings()
    assert.deepEqual(
      settings1,
      {
        name: undefined,
        projectColor: undefined,
        projectDescription: undefined,
        defaultPresets: undefined,
        configMetadata: undefined,
        sendStats: false,
      },
      'undefined name and default presets for project1'
    )
    assert.deepEqual(
      settings2,
      {
        name: 'project 2',
        projectColor: undefined,
        projectDescription: undefined,
        defaultPresets: undefined,
        configMetadata: undefined,
        sendStats: false,
      },
      'matched name for project2 with undefined default presets'
    )
  })

  await t.test('after updating project settings', async () => {
    await project1.$setProjectSettings({
      name: 'project 1',
      projectColor: '#123456',
    })
    await project2.$setProjectSettings({
      name: 'project 2 updated',
      projectDescription: 'project 2 description',
    })

    const settings1 = await project1.$getProjectSettings()
    const settings2 = await project2.$getProjectSettings()

    assert.deepEqual(settings1, {
      name: 'project 1',
      projectColor: '#123456',
      projectDescription: undefined,
      defaultPresets: undefined,
      configMetadata: undefined,
      sendStats: false,
    })

    assert.deepEqual(settings2, {
      name: 'project 2 updated',
      projectColor: undefined,
      projectDescription: 'project 2 description',
      defaultPresets: undefined,
      configMetadata: undefined,
      sendStats: false,
    })

    assert.equal(settings2.name, 'project 2 updated')

    const listedProjects = await manager.listProjects()

    assert.equal(listedProjects.length, 2)

    const project1FromListed = listedProjects.find(
      (p) => p.projectId === project1Id
    )

    const project2FromListed = listedProjects.find(
      (p) => p.projectId === project2Id
    )

    assert(project1FromListed)
    assert(project1FromListed.status === 'joined')

    const {
      createdAt: project1CreatedAt,
      updatedAt: project1UpdatedAt,
      ...project1OtherInfo
    } = project1FromListed

    assert(project1CreatedAt)
    assert(project1UpdatedAt)
    assert.deepEqual(project1OtherInfo, {
      projectId: project1Id,
      name: 'project 1',
      projectColor: '#123456',
      projectDescription: undefined,
      sendStats: false,
      status: 'joined',
    })

    assert(project2FromListed)
    assert.equal(project2FromListed.status, 'joined')

    const {
      createdAt: project2CreatedAt,
      updatedAt: project2UpdatedAt,
      ...project2OtherInfo
    } = project2FromListed

    assert(project2CreatedAt)
    assert(project2UpdatedAt)
    assert.deepEqual(project2OtherInfo, {
      projectId: project2Id,
      name: 'project 2 updated',
      projectColor: undefined,
      projectDescription: 'project 2 description',
      sendStats: false,
      status: 'joined',
    })
  })
})

test('Consistent loading of config', async (t) => {
  const manager = createManager('test', t, {
    defaultConfigPath,
  })

  const expectedDefault = await getExpectedConfig(defaultConfigPath)
  const expectedMinimal = await getExpectedConfig(
    'test/fixtures/config/completeConfig.zip'
  )
  const projectId = await manager.createProject()
  const project = await manager.getProject(projectId)
  const projectSettings = await project.$getProjectSettings()

  const projectPresets = await project.preset.getMany()
  await t.test(
    'load default config and check if correctly loaded',
    async () => {
      assert.equal(
        //@ts-ignore
        projectSettings.defaultPresets.point.length,
        expectedDefault.presets.length,
        'the default presets loaded is equal to the number of presets in the default config'
      )

      assert.deepEqual(
        projectPresets.map((preset) => preset.name),
        expectedDefault.presets.map((preset) => preset.value.name),
        'project is loading the default presets correctly'
      )

      const projectFields = await project.field.getMany()
      assert.deepEqual(
        projectFields.map((field) => field.tagKey),
        expectedDefault.fields.map((field) => field.value.tagKey),
        'project is loading the default fields correctly'
      )

      const projectIcons = await project[kDataTypes].icon.getMany()
      assert.deepEqual(
        projectIcons.map((icon) => icon.name),
        expectedDefault.icons.map((icon) => icon.name),
        'project is loading the default icons correctly'
      )
    }
  )

  await t.test('loading non-default config when creating project', async () => {
    const configPath = 'test/fixtures/config/completeConfig.zip'
    const projectId = await manager.createProject({ configPath })

    const project = await manager.getProject(projectId)

    const projectSettings = await project.$getProjectSettings()
    assert.equal(
      projectSettings.defaultPresets?.point.length,
      expectedMinimal.presets.length,
      'the default presets loaded is equal to the number of presets in the default config'
    )

    const projectPresets = await project.preset.getMany()
    assert.deepEqual(
      projectPresets.map((preset) => preset.name),
      expectedMinimal.presets.map((preset) => preset.value.name),
      'project is loading the default presets correctly'
    )

    const projectFields = await project.field.getMany()
    assert.deepEqual(
      projectFields.map((field) => field.tagKey),
      expectedMinimal.fields.map((field) => field.value.tagKey),
      'project is loading the default fields correctly'
    )

    const projectIcons = await project[kDataTypes].icon.getMany()
    assert.deepEqual(
      projectIcons.map((icon) => icon.name),
      expectedMinimal.icons.map((icon) => icon.name),
      'project is loading the default icons correctly'
    )
  })

  await t.test(
    'load different config and check if correctly loaded',
    async () => {
      const configPath = 'test/fixtures/config/completeConfig.zip'
      await project.importConfig({ configPath })
      const projectPresets = await project.preset.getMany()
      assert.deepEqual(
        projectPresets.map((preset) => preset.name),
        expectedMinimal.presets.map((preset) => preset.value.name),
        'project presets explicitly loaded match expected config'
      )

      const projectFields = await project.field.getMany()
      assert.deepEqual(
        projectFields.map((field) => field.tagKey),
        expectedMinimal.fields.map((field) => field.value.tagKey),
        'project fields explicitly loaded match expected config'
      )

      // TODO: since we don't delete icons, this wouldn't match
      // const projectIcons = await project1[kDataTypes].icon.getMany()
      // assert.deepEqual(
      //   projectIcons.map((icon) => icon.name),
      //   loadedIcons.map((icon) => icon.name)
      // )
    }
  )
})

test('Managing added projects', async (t) => {
  const manager = createManager('test', t)

  const project1Id = await manager.addProject(
    {
      projectKey: KeyManager.generateProjectKeypair().publicKey,
      encryptionKeys: { auth: randomBytes(32) },
      projectName: 'project 1',
    },
    { waitForSync: false }
  )

  const project2Id = await manager.addProject(
    {
      projectKey: KeyManager.generateProjectKeypair().publicKey,
      encryptionKeys: { auth: randomBytes(32) },
      projectName: 'project 2',
    },
    { waitForSync: false }
  )

  await t.test('initial information from listed projects', async () => {
    const listedProjects = await manager.listProjects()

    assert.equal(listedProjects.length, 2)

    const listedProject1 = listedProjects.find(
      (p) => p.projectId === project1Id
    )

    const listedProject2 = listedProjects.find(
      (p) => p.projectId === project2Id
    )

    assert(listedProject1)
    assert.equal(listedProject1.name, 'project 1')
    assert.equal(listedProject1.status, 'joining')
    assert(!('createdAt' in listedProject1))
    assert(!('updatedAt' in listedProject1))

    assert(listedProject2)
    assert.equal(listedProject2.name, 'project 2')
    assert.equal(listedProject2.status, 'joining')
    assert(!('createdAt' in listedProject2))
    assert(!('updatedAt' in listedProject2))
  })

  await t.test(
    'initial settings from project instances',
    { skip: true },
    async () => {
      const project1 = await manager.getProject(project1Id)
      const project2 = await manager.getProject(project2Id)

      assert(project1)
      assert(project2)

      const settings1 = await project1.$getProjectSettings()
      const settings2 = await project2.$getProjectSettings()

      assert.deepEqual(settings1, {
        name: 'project 1',
        defaultPresets: undefined,
        projectColor: undefined,
        projectDescription: undefined,
        sendStats: false,
      })

      assert.deepEqual(settings2, {
        name: 'project 2',
        defaultPresets: undefined,
        projectColor: undefined,
        projectDescription: undefined,
        sendStats: false,
      })
    }
  )
})

test('Managing both created and added projects', async (t) => {
  const manager = createManager('test', t)

  const createdProjectId = await manager.createProject({
    name: 'created project',
  })

  const addedProjectId = await manager.addProject(
    {
      projectKey: KeyManager.generateProjectKeypair().publicKey,
      encryptionKeys: { auth: randomBytes(32) },
      projectName: 'added project',
    },
    { waitForSync: false }
  )

  const listedProjects = await manager.listProjects()

  assert.equal(listedProjects.length, 2)

  const createdProjectListed = listedProjects.find(
    ({ projectId }) => projectId === createdProjectId
  )
  assert(createdProjectListed, 'created project is listed')

  const addedProjectListed = listedProjects.find(
    ({ projectId }) => projectId === addedProjectId
  )
  assert(addedProjectListed, 'added project is listed')

  const createdProject = await manager.getProject(createdProjectId)
  assert(createdProject)

  const addedProject = await manager.getProject(addedProjectId)
  assert(addedProject)
})

test('Manager cannot add project that already exists', async (t) => {
  const manager = createManager('test', t)

  const existingProjectId = await manager.createProject()

  const existingProjectsCountBefore = (await manager.listProjects()).length

  await assert.rejects(
    async () =>
      manager.addProject({
        projectKey: Buffer.from(existingProjectId, 'hex'),
        encryptionKeys: { auth: randomBytes(32) },
        projectName: 'Mapeo Project',
      }),
    'attempting to add project that already exists throws'
  )

  const existingProjectsCountAfter = (await manager.listProjects()).length

  assert.equal(existingProjectsCountBefore, existingProjectsCountAfter)
})

test('Consistent storage folders', async (t) => {
  /** @type {string[]} */
  const storageNames = []
  const manager = createManager('test', t, {
    rootKey: randomBytesSeed('root_key').subarray(0, 16),
    coreStorage: (name) => {
      storageNames.push(name)
      return new RAM()
    },
  })

  for (let i = 0; i < 10; i++) {
    const projectId = await manager.addProject(
      {
        projectKey: randomBytesSeed('test' + i),
        encryptionKeys: { auth: randomBytes(32) },
        projectName: 'Mapeo Project',
      },
      { waitForSync: false }
    )
    const project = await manager.getProject(projectId)
    // awaiting this ensures that indexing is done, which means that indexer storage is created
    await project.$getOwnRole()
  }

  assert.equal(
    hashObject(storageNames.sort()),
    '0c177494a78a8564be24976b2805a06dd9b8bfc7515ba62f1cfec1cba6f66152',
    'storage names match snapshot'
  )
})

test('Reusing port after start/stop of discovery', async (t) => {
  const manager = createManager('test', t)

  t.after(() => manager.stopLocalPeerDiscoveryServer())

  const { port } = await manager.startLocalPeerDiscoveryServer()

  await manager.stopLocalPeerDiscoveryServer({ force: true })

  const { port: newPort } = await manager.startLocalPeerDiscoveryServer()
  assert.equal(newPort, port, 'Port got reused')
})

/**
 * Generate a deterministic random bytes
 *
 * @param {string} seed
 */
function randomBytesSeed(seed) {
  return createHash('sha256').update(seed).digest()
}<|MERGE_RESOLUTION|>--- conflicted
+++ resolved
@@ -3,14 +3,10 @@
 import { randomBytes, createHash } from 'crypto'
 import { KeyManager } from '@mapeo/crypto'
 import RAM from 'random-access-memory'
-<<<<<<< HEAD
 import { getExpectedConfig, createManager } from './utils.js'
-=======
 import { MapeoManager } from '../src/mapeo-manager.js'
 import { MapeoProject } from '../src/mapeo-project.js'
 import Fastify from 'fastify'
-import { getExpectedConfig } from './utils.js'
->>>>>>> f7b8bc2b
 import { defaultConfigPath } from '../test/helpers/default-config.js'
 import { kDataTypes } from '../src/mapeo-project.js'
 import { hashObject } from '../src/utils.js'
