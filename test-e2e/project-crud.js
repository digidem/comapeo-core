import { test } from 'brittle'
import { randomBytes } from 'crypto'
import { KeyManager } from '@mapeo/crypto'
<<<<<<< HEAD
import { MapeoProject } from '../src/mapeo-project.js'
import { createBlobServer } from '../src/blob-server/index.js'
import { createBlobStore } from '../tests/helpers/blob-store.js'
=======
import { valueOf } from '../src/utils.js'
import { MapeoManager } from '../src/mapeo-manager.js'
>>>>>>> cbdf93d1

/** @satisfies {Array<import('@mapeo/schema').MapeoValue>} */
const fixtures = [
  {
    schemaName: 'observation',
    refs: [],
    tags: {},
    attachments: [],
    metadata: {},
  },
  {
    schemaName: 'preset',
    name: 'myPreset',
    tags: {},
    geometry: ['point'],
    addTags: {},
    removeTags: {},
    fieldIds: [],
    terms: [],
  },
  {
    schemaName: 'field',
    type: 'text',
    tagKey: 'foo',
    label: 'my label',
  },
]

/**
 * Add some random data to each fixture to test updates
 *
 * @template {import('@mapeo/schema').MapeoValue} T
 * @param {T} value
 * @returns {T}
 */
function getUpdateFixture(value) {
  switch (value.schemaName) {
    case 'observation':
      return {
        ...value,
        lon: round(Math.random() * 180, 6),
        lat: round(Math.random() * 90, 6),
      }
    case 'preset':
      return {
        ...value,
        fieldIds: [randomBytes(32).toString('hex')],
      }
    case 'field':
      return {
        ...value,
        label: randomBytes(10).toString('hex'),
      }
    default:
      return { ...value }
  }
}

test('CRUD operations', async (t) => {
  const manager = new MapeoManager({ rootKey: KeyManager.generateRootKey() })
  for (const value of fixtures) {
    const { schemaName } = value
    t.test(`create and read ${schemaName}`, async (t) => {
      const projectId = await manager.createProject()
      const project = await manager.getProject(projectId)
      // @ts-ignore - TS can't figure this out, but we're not testing types here so ok to ignore
      const written = await project[schemaName].create(value)
      const read = await project[schemaName].getByDocId(written.docId)
      t.alike(valueOf(stripUndef(written)), value, 'expected value is written')
      t.alike(written, read, 'return create() matches return of getByDocId()')
    })
    t.test('update', async (t) => {
      const projectId = await manager.createProject()
      const project = await manager.getProject(projectId)
      // @ts-ignore
      const written = await project[schemaName].create(value)
      const updateValue = getUpdateFixture(value)
      // @ts-ignore
      const updated = await project[schemaName].update(
        written.versionId,
        updateValue
      )
      const updatedReRead = await project[schemaName].getByDocId(written.docId)
      t.alike(
        updated,
        updatedReRead,
        'return of update() matched return of getByDocId()'
      )
      t.alike(
        valueOf(stripUndef(updated)),
        updateValue,
        'expected value is updated'
      )
      t.not(written.updatedAt, updated.updatedAt, 'updatedAt has changed')
      t.is(written.createdAt, updated.createdAt, 'createdAt does not change')
    })
    t.test('getMany', async (t) => {
      const projectId = await manager.createProject()
      const project = await manager.getProject(projectId)
      const values = new Array(5).fill(null).map(() => {
        return getUpdateFixture(value)
      })
      for (const value of values) {
        // @ts-ignore
        await project[schemaName].create(value)
      }
      const many = await project[schemaName].getMany()
      const manyValues = many.map((doc) => valueOf(doc))
      t.alike(
        stripUndef(manyValues),
        values,
        'expected values returns from getMany()'
      )
    })
  }
})

/**
<<<<<<< HEAD
 * @template {import('@mapeo/schema').MapeoDoc & { forks: string[] }} T
 * @param {T} doc
 * @returns {Omit<T, 'docId' | 'versionId' | 'links' | 'forks' | 'createdAt' | 'updatedAt'>}
 */
function valueOf(doc) {
  // eslint-disable-next-line no-unused-vars
  const { docId, versionId, links, forks, createdAt, updatedAt, ...rest } = doc
  return rest
}

function createProject({
  rootKey = randomBytes(16),
  projectKey = randomBytes(32),
} = {}) {
  const keyManager = new KeyManager(rootKey)
  const { blobStore } = createBlobStore()
  const blobServer = createBlobServer({
    blobStore,
    logger: true,
    prefix: '/',
    projectId: projectKey.toString('hex'),
  })

  return new MapeoProject({
    keyManager,
    projectKey,
    blobServer,
  })
}

/**
=======
>>>>>>> cbdf93d1
 * Remove undefined properties from an object, to allow deep comparison
 * @param {object} obj
 */
function stripUndef(obj) {
  return JSON.parse(JSON.stringify(obj))
}

/**
 *
 * @param {number} value
 * @param {number} decimalPlaces
 */
function round(value, decimalPlaces) {
  return Math.round(value * 10 ** decimalPlaces) / 10 ** decimalPlaces
}<|MERGE_RESOLUTION|>--- conflicted
+++ resolved
@@ -1,14 +1,12 @@
 import { test } from 'brittle'
 import { randomBytes } from 'crypto'
 import { KeyManager } from '@mapeo/crypto'
-<<<<<<< HEAD
+
 import { MapeoProject } from '../src/mapeo-project.js'
 import { createBlobServer } from '../src/blob-server/index.js'
 import { createBlobStore } from '../tests/helpers/blob-store.js'
-=======
 import { valueOf } from '../src/utils.js'
 import { MapeoManager } from '../src/mapeo-manager.js'
->>>>>>> cbdf93d1
 
 /** @satisfies {Array<import('@mapeo/schema').MapeoValue>} */
 const fixtures = [
@@ -127,7 +125,6 @@
 })
 
 /**
-<<<<<<< HEAD
  * @template {import('@mapeo/schema').MapeoDoc & { forks: string[] }} T
  * @param {T} doc
  * @returns {Omit<T, 'docId' | 'versionId' | 'links' | 'forks' | 'createdAt' | 'updatedAt'>}
@@ -159,8 +156,6 @@
 }
 
 /**
-=======
->>>>>>> cbdf93d1
  * Remove undefined properties from an object, to allow deep comparison
  * @param {object} obj
  */
