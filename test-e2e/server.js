import { valueOf } from '@comapeo/schema'
import { generate } from '@mapeo/mock-data'
import { execa } from 'execa'
import createFastify from 'fastify'
import assert from 'node:assert/strict'
import test from 'node:test'
import { pEvent } from 'p-event'
<<<<<<< HEAD
import { MEMBER_ROLE_ID } from '../src/roles.js'
import comapeoServer from '../src/server/app.js'
=======
import { LEFT_ROLE_ID, MEMBER_ROLE_ID } from '../src/roles.js'
import createServer from '../src/server/app.js'
>>>>>>> b9dd1c06
import {
  connectPeers,
  createManager,
  createManagers,
  getManagerOptions,
  invite,
  waitForPeers,
  waitForSync,
} from './utils.js'
/** @import { MapeoManager } from '../src/mapeo-manager.js' */
/** @import { MapeoProject } from '../src/mapeo-project.js' */
/** @import { MemberInfo } from '../src/member-api.js' */
/** @import { State as SyncState } from '../src/sync/sync-api.js' */

test('invalid base URLs', async (t) => {
  const manager = createManager('device0', t)
  const projectId = await manager.createProject()
  const project = await manager.getProject(projectId)

  const invalidUrls = [
    '',
    'no-protocol.example',
    'ftp://invalid-protocol.example',
    'http://invalid-protocol.example',
    'https:',
    'https://',
    'https://.',
    'https://..',
    'https://https://',
    'https://https://double-protocol.example',
    'https://bare-domain',
    'https://bare-domain:1234',
    'https://empty-part.',
    'https://.empty-part',
    'https://spaces .in-part',
    'https://spaces.in part',
    'https://bad-port.example:-1',
    'https://username@has-auth.example',
    'https://username:password@has-auth.example',
    'https://has-query.example/?foo=bar',
    'https://has-hash.example/#hash',
    `https://${'x'.repeat(2000)}.example`,
    // We may want to support this someday. See <https://github.com/digidem/comapeo-core/issues/908>.
    'https://has-pathname.example/p',
  ]
  await Promise.all(
    invalidUrls.map((url) =>
      assert.rejects(
        () => project.$member.addServerPeer(url),
        {
          code: 'INVALID_URL',
          message: /base url is invalid/i,
        },
        `${url} should be invalid`
      )
    )
  )

  assert(!(await findServerPeer(project)), 'no server peers should be added')
})

test("fails if we can't connect to the server", async (t) => {
  const manager = createManager('device0', t)
  const projectId = await manager.createProject()
  const project = await manager.getProject(projectId)

  const serverBaseUrl = 'http://localhost:9999'
  await assert.rejects(
    () =>
      project.$member.addServerPeer(serverBaseUrl, {
        dangerouslyAllowInsecureConnections: true,
      }),
    {
      code: 'NETWORK_ERROR',
      message: /Failed to add server peer due to network error/,
    }
  )
})

test(
  "fails if server doesn't return a 200",
  { concurrency: true },
  async (t) => {
    const manager = createManager('device0', t)
    const projectId = await manager.createProject()
    const project = await manager.getProject(projectId)

    await Promise.all(
      [204, 302, 400, 500].map((statusCode) =>
        t.test(`when returning a ${statusCode}`, async (t) => {
          const fastify = createFastify()
          fastify.post('/projects', (_req, reply) => {
            reply.status(statusCode).send()
          })
          const serverBaseUrl = await fastify.listen()
          t.after(() => fastify.close())

          await assert.rejects(
            () =>
              project.$member.addServerPeer(serverBaseUrl, {
                dangerouslyAllowInsecureConnections: true,
              }),
            {
              code: 'INVALID_SERVER_RESPONSE',
              message: `Failed to add server peer due to HTTP status code ${statusCode}`,
            }
          )
        })
      )
    )
  }
)

test(
  "fails if server doesn't return data in the right format",
  { concurrency: true },
  async (t) => {
    const manager = createManager('device0', t)
    const projectId = await manager.createProject()
    const project = await manager.getProject(projectId)

    await Promise.all(
      [
        '',
        '{bad_json',
        JSON.stringify({ data: {} }),
        JSON.stringify({ data: { deviceId: 123 } }),
        JSON.stringify({ deviceId: 'not under "data"' }),
      ].map((responseData) =>
        t.test(`when returning ${responseData}`, async (t) => {
          const fastify = createFastify()
          fastify.post('/projects', (_req, reply) => {
            reply.header('Content-Type', 'application/json').send(responseData)
          })
          const serverBaseUrl = await fastify.listen()
          t.after(() => fastify.close())

          await assert.rejects(
            () =>
              project.$member.addServerPeer(serverBaseUrl, {
                dangerouslyAllowInsecureConnections: true,
              }),
            {
              code: 'INVALID_SERVER_RESPONSE',
              message:
                "Failed to add server peer because we couldn't parse the response",
            }
          )
        })
      )
    )
  }
)

test("fails if first request succeeds but sync doesn't", async (t) => {
  const manager = createManager('device0', t)
  const projectId = await manager.createProject()
  const project = await manager.getProject(projectId)

  const fastify = createFastify()
  fastify.post('/projects', (_req, reply) => {
    reply.send({ data: { deviceId: 'abc123' } })
  })
  const serverBaseUrl = await fastify.listen()
  t.after(() => fastify.close())

  await assert.rejects(
    () =>
      project.$member.addServerPeer(serverBaseUrl, {
        dangerouslyAllowInsecureConnections: true,
      }),
    (err) => {
      assert(err instanceof Error, 'receives an error')
      assert('code' in err, 'gets an error code')
      assert.equal(
        err.code,
        'INVALID_SERVER_RESPONSE',
        'gets the correct error code'
      )
      assert(err.cause instanceof Error, 'error has a cause')
      assert(err.cause.message.includes('404'), 'error cause is an HTTP 404')
      return true
    }
  )
})

test('adding a server peer', async (t) => {
  const manager = createManager('device0', t)
  const projectId = await manager.createProject()
  const project = await manager.getProject(projectId)

  const serverBaseUrl = await createTestServer(t)

  assert(!(await findServerPeer(project)), 'no server peers before adding')

  await project.$member.addServerPeer(serverBaseUrl, {
    dangerouslyAllowInsecureConnections: true,
  })

  const serverPeer = await findServerPeer(project)
  assert(serverPeer, 'expected a server peer to be found by the client')
  assert.equal(serverPeer.name, 'test server', 'server peers have name')
  assert.equal(
    serverPeer.role.roleId,
    MEMBER_ROLE_ID,
    'server peers are added as regular members'
  )
  assert.deepEqual(
    new URL(serverPeer.selfHostedServerDetails?.baseUrl || ''),
    new URL(serverBaseUrl),
    'server peer stores base URL'
  )
})

test.skip('removing a server peer', async (t) => {
  const manager = createManager('device0', t)
  const projectId = await manager.createProject()
  const project = await manager.getProject(projectId)

  const serverBaseUrl = await createTestServer(t)

  await project.$member.addServerPeer(serverBaseUrl, {
    dangerouslyAllowInsecureConnections: true,
  })

  const serverPeer = await findServerPeer(project)
  assert(serverPeer, 'server peer should be added')
  await project.$member.removeServerPeer(serverPeer.deviceId)

  assert.equal(
    (await findServerPeer(project))?.role.roleId,
    LEFT_ROLE_ID,
    'we should believe the server is gone'
  )

  // TODO: ensure no connections are made
})

test("can't add a server to two different projects", async (t) => {
  const [managerA, managerB] = await createManagers(2, t, 'mobile')
  const projectIdA = await managerA.createProject()
  const projectIdB = await managerB.createProject()
  const projectA = await managerA.getProject(projectIdA)
  const projectB = await managerB.getProject(projectIdB)

  const serverHost = await createTestServer(t)

  await projectA.$member.addServerPeer(serverHost, {
    dangerouslyAllowInsecureConnections: true,
  })

  await assert.rejects(async () => {
    await projectB.$member.addServerPeer(serverHost, {
      dangerouslyAllowInsecureConnections: true,
    })
  }, Error)
})

test('data can be synced via a server', async (t) => {
  const [managers, serverBaseUrl] = await Promise.all([
    createManagers(2, t, 'mobile'),
    createTestServer(t),
  ])
  const [managerA, managerB] = managers

  // Manager A: create project and add the server to it
  const projectId = await managerA.createProject({ name: 'foo' })
  const managerAProject = await managerA.getProject(projectId)
  t.after(() => managerAProject.$sync.disconnectServers())
  await managerAProject.$member.addServerPeer(serverBaseUrl, {
    dangerouslyAllowInsecureConnections: true,
  })
  const serverDeviceIdPromise = findServerPeer(managerAProject).then(
    (serverMember) => {
      assert(serverMember, 'Manager A must have a server member')
      return serverMember.deviceId
    }
  )

  // Add Manager B to project
  const disconnectManagers = connectPeers(managers)
  t.after(disconnectManagers)
  await waitForPeers(managers)
  await invite({ invitor: managerA, invitees: [managerB], projectId })
  const managerBProject = await managerB.getProject(projectId)
  t.after(() => managerBProject.$sync.disconnectServers())

  // Sync managers to tell Manager B about the server
  const projects = [managerAProject, managerBProject]
  await waitForSync(projects, 'initial')
  const serverPeer = await findServerPeer(managerBProject)
  assert(serverPeer, 'expected a server peer to be found by the client')

  // Manager A adds data that Manager B doesn't know about
  await disconnectManagers()
  await waitForNoPeersToBeConnected(managerA)
  await waitForNoPeersToBeConnected(managerB)
  managerAProject.$sync.start()
  managerAProject.$sync.connectServers()
  const observation = await managerAProject.observation.create(
    valueOf(generate('observation')[0])
  )
  const serverDeviceId = await serverDeviceIdPromise
  await waitForSyncWithServer(managerAProject, serverDeviceId)
  managerAProject.$sync.disconnectServers()
  managerAProject.$sync.stop()
  await assert.rejects(
    () => managerBProject.observation.getByDocId(observation.docId),
    "manager B doesn't see observation yet"
  )

  // Manager B sees observation after syncing
  managerBProject.$sync.connectServers()
  managerBProject.$sync.start()
  await waitForSyncWithServer(managerBProject, serverDeviceId)
  assert(
    await managerBProject.observation.getByDocId(observation.docId),
    'manager B now sees data'
  )
})

/**
 * @param {import('node:test').TestContext} t
 * @returns {Promise<string>} server base URL
 */
async function createTestServer(t) {
  if (process.env.REMOTE_TEST_SERVER) {
    return createRemoteTestServer(t)
  } else {
    return createLocalTestServer(t)
  }
}

/**
 * @param {import('node:test').TestContext} t
 * @returns {Promise<string>} server base URL
 */
async function createRemoteTestServer(t) {
  const appName = 'comapeo-cloud-test-' + Math.random().toString(36).slice(8)
  await execa(
    'flyctl',
    ['apps', 'create', '--name', appName, '--org', 'digidem', '--json'],
    { stdio: 'inherit' }
  )
  t.after(async () => {
    await execa('flyctl', ['apps', 'destroy', appName, '-y'], {
      stdio: 'inherit',
    })
  })
  await execa(
    'flyctl',
    ['secrets', 'set', 'SERVER_BEARER_TOKEN=ignored', '--app', appName],
    { stdio: 'inherit' }
  )
  await execa(
    'flyctl',
    ['deploy', '--app', appName, '-e', 'SERVER_NAME=test server'],
    {
      stdio: 'inherit',
    }
  )
  return `https://${appName}.fly.dev/`
}

/**
 * @param {import('node:test').TestContext} t
 * @returns {Promise<string>} server base URL
 */
async function createLocalTestServer(t) {
  const server = createFastify()
  server.register(comapeoServer, {
    ...getManagerOptions('test server'),
    serverName: 'test server',
    serverBearerToken: 'ignored',
  })
  const address = await server.listen()
  t.after(() => server.close())
  return address
}

/**
 * @param {MapeoProject} project
 * @returns {Promise<undefined | MemberInfo>}
 */
async function findServerPeer(project) {
  return (await project.$member.getMany()).find(
    (member) => member.deviceType === 'selfHostedServer'
  )
}

/**
 * @param {MapeoManager} manager
 * @returns {Promise<void>}
 */
function waitForNoPeersToBeConnected(manager) {
  return new Promise((resolve) => {
    const checkIfDone = async () => {
      const isDone = (await manager.listLocalPeers()).every(
        (peer) => peer.status === 'disconnected'
      )
      if (isDone) {
        manager.off('local-peers', checkIfDone)
        resolve()
      }
    }
    manager.on('local-peers', checkIfDone)
    checkIfDone()
  })
}

/**
 * @param {MapeoProject} project
 * @param {string} serverDeviceId
 * @returns {Promise<void>}
 */
async function waitForSyncWithServer(project, serverDeviceId) {
  const initialState = project.$sync.getState()
  if (isSyncedWithServer(initialState, serverDeviceId)) return
  await pEvent(project.$sync, 'sync-state', (state) =>
    isSyncedWithServer(state, serverDeviceId)
  )
}

/**
 * @param {SyncState} syncState
 * @param {string} serverDeviceId
 * @returns {boolean}
 */
function isSyncedWithServer(syncState, serverDeviceId) {
  const serverSyncState = syncState.remoteDeviceSyncState[serverDeviceId]
  return Boolean(
    serverSyncState &&
      serverSyncState.initial.want === 0 &&
      serverSyncState.initial.wanted === 0 &&
      serverSyncState.data.want === 0 &&
      serverSyncState.data.wanted === 0
  )
}<|MERGE_RESOLUTION|>--- conflicted
+++ resolved
@@ -5,13 +5,8 @@
 import assert from 'node:assert/strict'
 import test from 'node:test'
 import { pEvent } from 'p-event'
-<<<<<<< HEAD
-import { MEMBER_ROLE_ID } from '../src/roles.js'
+import { LEFT_ROLE_ID, MEMBER_ROLE_ID } from '../src/roles.js'
 import comapeoServer from '../src/server/app.js'
-=======
-import { LEFT_ROLE_ID, MEMBER_ROLE_ID } from '../src/roles.js'
-import createServer from '../src/server/app.js'
->>>>>>> b9dd1c06
 import {
   connectPeers,
   createManager,
