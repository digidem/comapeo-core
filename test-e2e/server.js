import { valueOf } from '@comapeo/schema'
import { generate } from '@mapeo/mock-data'
import createFastify from 'fastify'
import { execa } from 'execa'
import createFastify from 'fastify'
import assert from 'node:assert/strict'
import test from 'node:test'
import { pEvent } from 'p-event'
import { MEMBER_ROLE_ID } from '../src/roles.js'
import comapeoServer from '../src/server/app.js'
import {
  connectPeers,
  createManager,
  createManagers,
  getManagerOptions,
  invite,
  waitForPeers,
  waitForSync,
} from './utils.js'
/** @import { MapeoManager } from '../src/mapeo-manager.js' */
/** @import { MapeoProject } from '../src/mapeo-project.js' */
/** @import { State as SyncState } from '../src/sync/sync-api.js' */

test('invalid base URLs', async (t) => {
  const manager = createManager('device0', t)
  const projectId = await manager.createProject()
  const project = await manager.getProject(projectId)

  const invalidUrls = [
    '',
    'no-protocol.example',
    'ftp://invalid-protocol.example',
    'http://invalid-protocol.example',
    'https:',
    'https://',
    'https://.',
    'https://..',
    'https://https://',
    'https://https://double-protocol.example',
    'https://bare-domain',
    'https://bare-domain:1234',
    'https://empty-part.',
    'https://.empty-part',
    'https://spaces .in-part',
    'https://spaces.in part',
    'https://bad-port.example:-1',
    'https://username@has-auth.example',
    'https://username:password@has-auth.example',
    'https://has-query.example/?foo=bar',
    'https://has-hash.example/#hash',
    `https://${'x'.repeat(2000)}.example`,
    // We may want to support this someday. See <https://github.com/digidem/comapeo-core/issues/908>.
    'https://has-pathname.example/p',
  ]
  await Promise.all(
    invalidUrls.map((url) =>
      assert.rejects(
        () => project.$member.addServerPeer(url),
        /base url is invalid/i,
        `${url} should be invalid`
      )
    )
  )

  const hasServerPeer = (await project.$member.getMany()).some(
    (member) => member.deviceType === 'selfHostedServer'
  )
  assert(!hasServerPeer, 'no server peers should be added')
})

test("fails if we can't connect to the server", async (t) => {
  const manager = createManager('device0', t)
  const projectId = await manager.createProject()
  const project = await manager.getProject(projectId)

  const serverBaseUrl = 'http://localhost:9999'
  await assert.rejects(
    () =>
      project.$member.addServerPeer(serverBaseUrl, {
        dangerouslyAllowInsecureConnections: true,
      }),
    {
      message: /Failed to add server peer due to network error/,
    }
  )
})

test(
  "fails if server doesn't return a 200",
  { concurrency: true },
  async (t) => {
    const manager = createManager('device0', t)
    const projectId = await manager.createProject()
    const project = await manager.getProject(projectId)

    await Promise.all(
      [204, 302, 400, 500].map((statusCode) =>
        t.test(`when returning a ${statusCode}`, async (t) => {
          const fastify = createFastify()
          fastify.post('/projects', (_req, reply) => {
            reply.status(statusCode).send()
          })
          const serverBaseUrl = await fastify.listen()
          t.after(() => fastify.close())

          await assert.rejects(
            () =>
              project.$member.addServerPeer(serverBaseUrl, {
                dangerouslyAllowInsecureConnections: true,
              }),
            {
              message: `Failed to add server peer due to HTTP status code ${statusCode}`,
            }
          )
        })
      )
    )
  }
)

test(
  "fails if server doesn't return data in the right format",
  { concurrency: true },
  async (t) => {
    const manager = createManager('device0', t)
    const projectId = await manager.createProject()
    const project = await manager.getProject(projectId)

    await Promise.all(
      [
        '',
        '{bad_json',
        JSON.stringify({ data: {} }),
        JSON.stringify({ data: { deviceId: 123 } }),
        JSON.stringify({ deviceId: 'not under "data"' }),
      ].map((responseData) =>
        t.test(`when returning ${responseData}`, async (t) => {
          const fastify = createFastify()
          fastify.post('/projects', (_req, reply) => {
            reply.header('Content-Type', 'application/json').send(responseData)
          })
          const serverBaseUrl = await fastify.listen()
          t.after(() => fastify.close())

          await assert.rejects(
            () =>
              project.$member.addServerPeer(serverBaseUrl, {
                dangerouslyAllowInsecureConnections: true,
              }),
            {
              message:
                "Failed to add server peer because we couldn't parse the response",
            }
          )
        })
      )
    )
  }
)

test("fails if first request succeeds but sync doesn't", async (t) => {
  const manager = createManager('device0', t)
  const projectId = await manager.createProject()
  const project = await manager.getProject(projectId)

  const fastify = createFastify()
  fastify.post('/projects', (_req, reply) => {
    reply.send({ data: { deviceId: 'abc123' } })
  })
  const serverBaseUrl = await fastify.listen()
  t.after(() => fastify.close())

  await assert.rejects(
    () =>
      project.$member.addServerPeer(serverBaseUrl, {
        dangerouslyAllowInsecureConnections: true,
      }),
    {
      message: /404/,
    }
  )
})

test('adding a server peer', async (t) => {
  const manager = createManager('device0', t)
  const projectId = await manager.createProject()
  const project = await manager.getProject(projectId)

  const serverBaseUrl = await createTestServer(t)

  const hasServerPeerBeforeAdding = (await project.$member.getMany()).some(
    (member) => member.deviceType === 'selfHostedServer'
  )
  assert(!hasServerPeerBeforeAdding, 'no server peers before adding')

  await project.$member.addServerPeer(serverBaseUrl, {
    dangerouslyAllowInsecureConnections: true,
  })

  const serverPeer = (await project.$member.getMany()).find(
    (member) => member.deviceType === 'selfHostedServer'
  )
  assert(serverPeer, 'expected a server peer to be found by the client')
  assert.equal(serverPeer.name, 'test server', 'server peers have name')
  assert.equal(
    serverPeer.role.roleId,
    MEMBER_ROLE_ID,
    'server peers are added as regular members'
  )
  assert.deepEqual(
    new URL(serverPeer.selfHostedServerDetails?.baseUrl || ''),
    new URL(serverBaseUrl),
    'server peer stores base URL'
  )
})

test("can't add a server to two different projects", async (t) => {
  const [managerA, managerB] = await createManagers(2, t, 'mobile')
  const projectIdA = await managerA.createProject()
  const projectIdB = await managerB.createProject()
  const projectA = await managerA.getProject(projectIdA)
  const projectB = await managerB.getProject(projectIdB)

  const serverHost = await createTestServer(t)

  await projectA.$member.addServerPeer(serverHost, {
    dangerouslyAllowInsecureConnections: true,
  })

  await assert.rejects(async () => {
    await projectB.$member.addServerPeer(serverHost, {
      dangerouslyAllowInsecureConnections: true,
    })
  }, Error)
})

test('data can be synced via a server', async (t) => {
  const [managers, serverBaseUrl] = await Promise.all([
    createManagers(2, t, 'mobile'),
    createTestServer(t),
  ])
  const [managerA, managerB] = managers

  // Manager A: create project and add the server to it
  const projectId = await managerA.createProject({ name: 'foo' })
  const managerAProject = await managerA.getProject(projectId)
  t.after(() => managerAProject.$sync.disconnectServers())
  await managerAProject.$member.addServerPeer(serverBaseUrl, {
    dangerouslyAllowInsecureConnections: true,
  })
  const serverDeviceIdPromise = managerAProject.$member
    .getMany()
    .then((members) => {
      const serverMember = members.find(
        (member) => member.deviceType === 'selfHostedServer'
      )
      assert(serverMember, 'Manager A must have a server member')
      return serverMember.deviceId
    })

  // Add Manager B to project
  const disconnectManagers = connectPeers(managers)
  t.after(disconnectManagers)
  await waitForPeers(managers)
  await invite({ invitor: managerA, invitees: [managerB], projectId })
  const managerBProject = await managerB.getProject(projectId)
  t.after(() => managerBProject.$sync.disconnectServers())

  // Sync managers to tell Manager B about the server
  const projects = [managerAProject, managerBProject]
  await waitForSync(projects, 'initial')
  const managerBMembers = await managerBProject.$member.getMany()
  const serverPeer = managerBMembers.find(
    (member) => member.deviceType === 'selfHostedServer'
  )
  assert(serverPeer, 'expected a server peer to be found by the client')

  // Manager A adds data that Manager B doesn't know about
  await disconnectManagers()
  await waitForNoPeersToBeConnected(managerA)
  await waitForNoPeersToBeConnected(managerB)
  managerAProject.$sync.start()
  managerAProject.$sync.connectServers()
  const observation = await managerAProject.observation.create(
    valueOf(generate('observation')[0])
  )
  const serverDeviceId = await serverDeviceIdPromise
  await waitForSyncWithServer(managerAProject, serverDeviceId)
  managerAProject.$sync.disconnectServers()
  managerAProject.$sync.stop()
  await assert.rejects(
    () => managerBProject.observation.getByDocId(observation.docId),
    "manager B doesn't see observation yet"
  )

  // Manager B sees observation after syncing
  managerBProject.$sync.connectServers()
  managerBProject.$sync.start()
  await waitForSyncWithServer(managerBProject, serverDeviceId)
  assert(
    await managerBProject.observation.getByDocId(observation.docId),
    'manager B now sees data'
  )
})

/**
 * @param {import('node:test').TestContext} t
 * @returns {Promise<string>} server base URL
 */
async function createTestServer(t) {
  if (process.env.REMOTE_TEST_SERVER) {
    return createRemoteTestServer(t)
  } else {
    return createLocalTestServer(t)
  }
}

/**
 * @param {import('node:test').TestContext} t
 * @returns {Promise<string>} server base URL
 */
async function createRemoteTestServer(t) {
  const appName = 'comapeo-cloud-test-' + Math.random().toString(36).slice(8)
  await execa(
    'flyctl',
    ['apps', 'create', '--name', appName, '--org', 'digidem', '--json'],
    { stdio: 'inherit' }
  )
  t.after(async () => {
    await execa('flyctl', ['apps', 'destroy', appName, '-y'], {
      stdio: 'inherit',
    })
  })
  await execa(
    'flyctl',
    ['secrets', 'set', 'SERVER_BEARER_TOKEN=ignored', '--app', appName],
    { stdio: 'inherit' }
  )
  await execa(
    'flyctl',
    ['deploy', '--app', appName, '-e', 'SERVER_NAME=test server'],
    {
      stdio: 'inherit',
    }
  )
  return `https://${appName}.fly.dev/`
}

/**
 * @param {import('node:test').TestContext} t
 * @returns {Promise<string>} server base URL
 */
async function createLocalTestServer(t) {
<<<<<<< HEAD
  // TODO: Use a port that's guaranteed to be open
  const port = 9876
  const server = createFastify()
  server.register(comapeoServer, {
=======
  const server = createServer({
>>>>>>> c511a60d
    ...getManagerOptions('test server'),
    serverName: 'test server',
    serverBearerToken: 'ignored',
  })
  const address = await server.listen()
  t.after(() => server.close())
  return address
}

/**
 * @param {MapeoManager} manager
 * @returns {Promise<void>}
 */
function waitForNoPeersToBeConnected(manager) {
  return new Promise((resolve) => {
    const checkIfDone = async () => {
      const isDone = (await manager.listLocalPeers()).every(
        (peer) => peer.status === 'disconnected'
      )
      if (isDone) {
        manager.off('local-peers', checkIfDone)
        resolve()
      }
    }
    manager.on('local-peers', checkIfDone)
    checkIfDone()
  })
}

/**
 * @param {MapeoProject} project
 * @param {string} serverDeviceId
 * @returns {Promise<void>}
 */
async function waitForSyncWithServer(project, serverDeviceId) {
  const initialState = project.$sync.getState()
  if (isSyncedWithServer(initialState, serverDeviceId)) return
  await pEvent(project.$sync, 'sync-state', (state) =>
    isSyncedWithServer(state, serverDeviceId)
  )
}

/**
 * @param {SyncState} syncState
 * @param {string} serverDeviceId
 * @returns {boolean}
 */
function isSyncedWithServer(syncState, serverDeviceId) {
  const serverSyncState = syncState.remoteDeviceSyncState[serverDeviceId]
  return Boolean(
    serverSyncState &&
      serverSyncState.initial.want === 0 &&
      serverSyncState.initial.wanted === 0 &&
      serverSyncState.data.want === 0 &&
      serverSyncState.data.wanted === 0
  )
}<|MERGE_RESOLUTION|>--- conflicted
+++ resolved
@@ -1,6 +1,5 @@
 import { valueOf } from '@comapeo/schema'
 import { generate } from '@mapeo/mock-data'
-import createFastify from 'fastify'
 import { execa } from 'execa'
 import createFastify from 'fastify'
 import assert from 'node:assert/strict'
@@ -351,14 +350,8 @@
  * @returns {Promise<string>} server base URL
  */
 async function createLocalTestServer(t) {
-<<<<<<< HEAD
-  // TODO: Use a port that's guaranteed to be open
-  const port = 9876
   const server = createFastify()
   server.register(comapeoServer, {
-=======
-  const server = createServer({
->>>>>>> c511a60d
     ...getManagerOptions('test server'),
     serverName: 'test server',
     serverBearerToken: 'ignored',
