--- conflicted
+++ resolved
@@ -14,20 +14,9 @@
   connectPeers(managers, { discovery: true })
   t.teardown(() => disconnectPeers(managers))
   await waitForPeers(managers, { waitForDeviceInfo: true })
-<<<<<<< HEAD
-  const deviceInfos = await Promise.all(
-    [...mobileManagers, ...desktopManagers].map((m) => m.getDeviceInfo())
+  const deviceInfos = [...mobileManagers, ...desktopManagers].map((m) =>
+    m.getDeviceInfo()
   )
-=======
-  const deviceInfos = [
-    ...mobileManagers
-      .map((m) => m.getDeviceInfo())
-      .map((deviceInfo) => ({ ...deviceInfo, deviceType: 'mobile' })),
-    ...desktopManagers
-      .map((m) => m.getDeviceInfo())
-      .map((deviceInfo) => ({ ...deviceInfo, deviceType: 'desktop' })),
-  ]
->>>>>>> 30e637ba
   const mPeers = await Promise.all(managers.map((m) => m.listLocalPeers()))
   for (const [i, peers] of mPeers.entries()) {
     const expectedDeviceInfos = removeElementAt(deviceInfos, i)
