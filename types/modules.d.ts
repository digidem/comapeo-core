--- conflicted
+++ resolved
@@ -3,6 +3,10 @@
 // The following are defined in lib/types.js:
 // - KeyPair
 // - DhtNode
+
+declare module 'brittle'
+declare module 'multi-core-indexer'
+declare module '@mapeo/sqlite-indexer'
 
 declare module 'kademlia-routing-table' {
   import { TypedEmitter } from 'tiny-typed-emitter'
@@ -816,15 +820,8 @@
 declare module '@mapeo/crypto'
 declare module 'hypercore'
 declare module 'corestore'
-<<<<<<< HEAD
-declare module 'random-access-memory'
-declare module 'random-access-file'
-declare module 'randombytes'
-declare module 'b4a'
-declare module 'multi-core-indexer'
-declare module 'brittle'
-declare module '@mapeo/sqlite-indexer'
-=======
+
+
 declare module 'random-access-storage' {
   import { TypedEmitter } from 'tiny-typed-emitter'
 
@@ -1098,5 +1095,4 @@
     buffer: Parameters<typeof toBuffer>[0],
     ...readInt32LEArgs: Parameters<Buffer['readInt32LE']>
   ): number
-}
->>>>>>> 31b0b26e
+}