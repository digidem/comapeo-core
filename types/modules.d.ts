--- conflicted
+++ resolved
@@ -10,8 +10,6 @@
 }
 
 declare module 'hyperswarm'
-<<<<<<< HEAD
-declare module '@hyperswarm/secret-stream'
 declare module 'udx-native' {
   import EventEmitter from 'events'
   import { Duplex } from 'streamx'
@@ -565,7 +563,6 @@
 
   export = createTestnet
 }
-=======
 declare module '@hyperswarm/secret-stream' {
   import { Duplex as NodeDuplex } from 'stream'
   import { Duplex, DuplexEvents } from 'streamx'
@@ -624,7 +621,6 @@
   export = NoiseSecretStream
 }
 declare module '@hyperswarm/testnet'
->>>>>>> 2d37e86c
 declare module 'base32.js'
 declare module '@mapeo/crypto'
 declare module 'hypercore'
