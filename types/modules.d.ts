--- conflicted
+++ resolved
@@ -873,9 +873,45 @@
 
   export = RandomAccessMemory
 }
-<<<<<<< HEAD
-declare module 'random-access-file'
-declare module 'randombytes'
+
+declare module 'random-access-file' {
+  import RandomAccessStorage from 'random-access-storage'
+
+  class Pool {
+    readonly maxSize: number
+    readonly active: RandomAccessFile[]
+
+    constructor(maxSize: number)
+  }
+
+  class RandomAccessFile extends RandomAccessStorage {
+    readonly directory: string | null
+    readonly filename: string
+    readonly fd: number
+    readonly mode: number
+
+    constructor(
+      filename: string,
+      opts?: {
+        size?: number
+        truncate?: boolean
+        directory?: string
+        pool?: Pool
+        rmdir?: boolean
+        lock?: boolean
+        sparse?: boolean
+        readable?: boolean
+        writeable?: boolean
+        alloc?: (size: number) => Buffer
+      }
+    )
+
+    static createPool(maxSize: number): Pool
+  }
+
+  export = RandomAccessFile
+}
+
 // This only covers the Node definitions. Including the browser ones is a nice-to-have but out of scope for this project.
 declare module 'b4a' {
   export function isBuffer(value: any): boolean
@@ -1021,46 +1057,4 @@
     buffer: Parameters<typeof toBuffer>[0],
     ...readInt32LEArgs: Parameters<Buffer['readInt32LE']>
   ): number
-}
-=======
-
-declare module 'random-access-file' {
-  import RandomAccessStorage from 'random-access-storage'
-
-  class Pool {
-    readonly maxSize: number
-    readonly active: RandomAccessFile[]
-
-    constructor(maxSize: number)
-  }
-
-  class RandomAccessFile extends RandomAccessStorage {
-    readonly directory: string | null
-    readonly filename: string
-    readonly fd: number
-    readonly mode: number
-
-    constructor(
-      filename: string,
-      opts?: {
-        size?: number
-        truncate?: boolean
-        directory?: string
-        pool?: Pool
-        rmdir?: boolean
-        lock?: boolean
-        sparse?: boolean
-        readable?: boolean
-        writeable?: boolean
-        alloc?: (size: number) => Buffer
-      }
-    )
-
-    static createPool(maxSize: number): Pool
-  }
-
-  export = RandomAccessFile
-}
-
-declare module 'b4a'
->>>>>>> b66bf375
+}