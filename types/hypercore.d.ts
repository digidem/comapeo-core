--- conflicted
+++ resolved
@@ -27,34 +27,6 @@
 
   type ValueEncoding = 'json' | 'utf-8' | 'binary'
 
-<<<<<<< HEAD
-  namespace Hypercore {
-    export type HypercoreStorage =
-      | string
-      | ((name: string) => RandomAccessStorage)
-      | typeof RandomAccessStorage
-    export interface HypercoreGetOptions {
-      wait?: boolean // wait for block to be downloaded
-      onwait?(): void // hook that is called if the get is waiting for download
-      timeout?: number // wait at max some milliseconds (0 means no timeout)
-      valueEncoding?: ValueEncoding // defaults to the core's valueEncoding
-    }
-    export interface HypercoreOptions {
-      createIfMissing?: boolean // create a new Hypercore key pair if none was present in storage
-      overwrite?: boolean // overwrite any old Hypercore that might already exist
-      valueEncoding?: ValueEncoding // defaults to binary
-      encodeBatch?(batch: any[]): void // optionally apply an encoding to complete batches
-      keyPair?: { publicKey: Buffer; secretKey: Buffer } // optionally pass the public key and secret key as a key pair
-      encryptionKey?: Buffer // optionally pass an encryption key to enable block encryption
-      sparse?: boolean // optionally disable sparse mode
-    }
-
-    export interface HypercorePeer {
-      remotePublicKey: Buffer
-      remoteBitfield: RemoteBitfield
-      onrange(options: PeerOnRangeOptions): void
-    }
-=======
   export type HypercoreStorage =
     | string
     | ((name: string) => RandomAccessStorage)
@@ -75,13 +47,18 @@
     sparse?: boolean // optionally disable sparse mode
   }
 
+  export interface HypercorePeer {
+    remotePublicKey: Buffer
+    remoteBitfield: RemoteBitfield
+    onrange(options: PeerOnRangeOptions): void
+  }
+
   export interface HypercoreExtension {
     name: string
     encoding: any
     send (data: Buffer | Uint8Array, peer: any): void
     broadcast (data: Buffer | Uint8Array): void
     destroy(): void
->>>>>>> e0603313
   }
 
   class Hypercore<
