import { MapeoProject } from '../dist/mapeo-project.js'
import { randomBytes } from 'crypto'
import { KeyManager } from '@mapeo/crypto'
import {
  Field,
  FieldValue,
  Observation,
  ObservationValue,
  Preset,
  PresetValue,
} from '@mapeo/schema'
import Database from 'better-sqlite3'
import { drizzle } from 'drizzle-orm/better-sqlite3'
import RAM from 'random-access-memory'
import { IndexWriter } from '../dist/index-writer/index.js'
import { projectSettingsTable } from '../dist/schema/client.js'
import { LocalPeers } from '../dist/local-peers.js'
import { Expect, type Equal } from './utils.js'

type Forks = { forks: string[] }
type ObservationWithForks = Observation & Forks
type PresetWithForks = Preset & Forks
type FieldWithForks = Field & Forks

const projectKey = randomBytes(32)
const keyManager = new KeyManager(randomBytes(32))
const sqlite = new Database(':memory:')

const mapeoProject = new MapeoProject({
  dbPath: ':memory:',
  coreStorage: () => new RAM(),
  keyManager: new KeyManager(randomBytes(32)),
  projectKey: randomBytes(32),
  sharedDb: drizzle(sqlite),
  sharedIndexWriter: new IndexWriter({
    tables: [projectSettingsTable],
    sqlite,
  }),
<<<<<<< HEAD
  rpc: new LocalPeers(),
  getMediaBaseUrl: async (mediaType) => `http://127.0.0.1:8080/${mediaType}`,
=======
  localPeers: new LocalPeers(),
>>>>>>> da622c11
})

///// Observations

const createdObservation = await mapeoProject.observation.create(
  {} as ObservationValue
)
Expect<Equal<ObservationWithForks, typeof createdObservation>>

const updatedObservation = await mapeoProject.observation.update(
  'abc',
  {} as ObservationValue
)
Expect<Equal<ObservationWithForks, typeof updatedObservation>>

const manyObservations = await mapeoProject.observation.getMany()
Expect<Equal<ObservationWithForks[], typeof manyObservations>>

const observationByDocId = await mapeoProject.observation.getByDocId('abc')
Expect<Equal<Observation & { forks: string[] }, typeof observationByDocId>>

const observationByVersionId = await mapeoProject.observation.getByVersionId(
  'abc'
)
Expect<Equal<Observation, typeof observationByVersionId>>

///// Presets

const createdPreset = await mapeoProject.preset.create({} as PresetValue)
Expect<Equal<PresetWithForks, typeof createdPreset>>

const updatedPreset = await mapeoProject.preset.update('abc', {} as PresetValue)
Expect<Equal<PresetWithForks, typeof updatedPreset>>

const manyPresets = await mapeoProject.preset.getMany()
Expect<Equal<PresetWithForks[], typeof manyPresets>>

const presetByDocId = await mapeoProject.preset.getByDocId('abc')
Expect<Equal<Preset & { forks: string[] }, typeof presetByDocId>>

const presetByVersionId = await mapeoProject.preset.getByVersionId('abc')
Expect<Equal<Preset, typeof presetByVersionId>>

///// Fields

const createdField = await mapeoProject.field.create({} as FieldValue)
Expect<Equal<FieldWithForks, typeof createdField>>

const updatedField = await mapeoProject.field.update('abc', {} as FieldValue)
Expect<Equal<FieldWithForks, typeof updatedField>>

const manyFields = await mapeoProject.field.getMany()
Expect<Equal<FieldWithForks[], typeof manyFields>>

const fieldByDocId = await mapeoProject.field.getByDocId('abc')
Expect<Equal<Field & { forks: string[] }, typeof fieldByDocId>>

const fieldByVersionId = await mapeoProject.field.getByVersionId('abc')
Expect<Equal<Field, typeof fieldByVersionId>><|MERGE_RESOLUTION|>--- conflicted
+++ resolved
@@ -36,12 +36,9 @@
     tables: [projectSettingsTable],
     sqlite,
   }),
-<<<<<<< HEAD
-  rpc: new LocalPeers(),
-  getMediaBaseUrl: async (mediaType) => `http://127.0.0.1:8080/${mediaType}`,
-=======
+  getMediaBaseUrl: async (mediaType: 'blobs' | 'icons') =>
+    `http://127.0.0.1:8080/${mediaType}`,
   localPeers: new LocalPeers(),
->>>>>>> da622c11
 })
 
 ///// Observations
