--- conflicted
+++ resolved
@@ -26,15 +26,10 @@
 const sqlite = new Database(':memory:')
 
 const mapeoProject = new MapeoProject({
-<<<<<<< HEAD
-  keyManager,
-  projectKey,
-=======
   dbPath: ':memory:',
   coreStorage: () => new RAM(),
   keyManager: new KeyManager(randomBytes(32)),
   projectKey: randomBytes(32),
->>>>>>> 7faa1d57
   sharedDb: drizzle(sqlite),
   sharedIndexWriter: new IndexWriter({
     tables: [projectTable],
