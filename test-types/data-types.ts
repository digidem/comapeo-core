import { MapeoProject } from '../dist/index.js'
import { randomBytes } from 'crypto'
import { KeyManager } from '@mapeo/crypto'
import {
  Field,
  FieldValue,
  Observation,
  ObservationValue,
  Preset,
  PresetValue,
} from '@mapeo/schema'
import Database from 'better-sqlite3'
import { drizzle } from 'drizzle-orm/better-sqlite3'
import { IndexWriter } from '../dist/index-writer/index.js'
import { projectTable } from '../dist/schema/client.js'
import { Expect, type Equal } from './utils.js'
import { createBlobServer } from '../dist/blob-server/index.js'
import { BlobStore } from '../dist/blob-store/index.js'
import { CoreManager } from '../dist/core-manager/index.js'
import Database from 'better-sqlite3'
import RandomAccessMemory from 'random-access-memory'

type Forks = { forks: string[] }
type ObservationWithForks = Observation & Forks
type PresetWithForks = Preset & Forks
type FieldWithForks = Field & Forks

<<<<<<< HEAD
const projectKey = randomBytes(32)
const keyManager = new KeyManager(randomBytes(32))
const coreManager = new CoreManager({
  sqlite: new Database(':memory:'),
  keyManager,
  projectKey,
  storage: (name) => new RandomAccessMemory(name),
})

const mapeoProject = new MapeoProject({
  keyManager,
  projectKey,
  blobServer: createBlobServer({
    logger: true,
    prefix: '/',
    blobStore: new BlobStore({ coreManager }),
    projectId: 'abc',
=======
const sqlite = new Database(':memory:')

const mapeoProject = new MapeoProject({
  keyManager: new KeyManager(randomBytes(32)),
  projectKey: randomBytes(32),
  sharedDb: drizzle(sqlite),
  sharedIndexWriter: new IndexWriter({
    tables: [projectTable],
    sqlite,
>>>>>>> cbdf93d1
  }),
})

///// Observations

const createdObservation = await mapeoProject.observation.create(
  {} as ObservationValue
)
Expect<Equal<ObservationWithForks, typeof createdObservation>>

const updatedObservation = await mapeoProject.observation.update(
  'abc',
  {} as ObservationValue
)
Expect<Equal<ObservationWithForks, typeof updatedObservation>>

const manyObservations = await mapeoProject.observation.getMany()
Expect<Equal<ObservationWithForks[], typeof manyObservations>>

const observationByVersionId = await mapeoProject.observation.getByVersionId(
  'abc'
)
Expect<Equal<Observation, typeof observationByVersionId>>

///// Presets

const createdPreset = await mapeoProject.preset.create({} as PresetValue)
Expect<Equal<PresetWithForks, typeof createdPreset>>

const updatedPreset = await mapeoProject.preset.update('abc', {} as PresetValue)
Expect<Equal<PresetWithForks, typeof updatedPreset>>

const manyPresets = await mapeoProject.preset.getMany()
Expect<Equal<PresetWithForks[], typeof manyPresets>>

const presetByVersionId = await mapeoProject.preset.getByVersionId('abc')
Expect<Equal<Preset, typeof presetByVersionId>>

///// Fields

const createdField = await mapeoProject.field.create({} as FieldValue)
Expect<Equal<FieldWithForks, typeof createdField>>

const updatedField = await mapeoProject.field.update('abc', {} as FieldValue)
Expect<Equal<FieldWithForks, typeof updatedField>>

const manyFields = await mapeoProject.field.getMany()
Expect<Equal<FieldWithForks[], typeof manyFields>>

const fieldByVersionId = await mapeoProject.field.getByVersionId('abc')
Expect<Equal<Field, typeof fieldByVersionId>><|MERGE_RESOLUTION|>--- conflicted
+++ resolved
@@ -25,11 +25,12 @@
 type PresetWithForks = Preset & Forks
 type FieldWithForks = Field & Forks
 
-<<<<<<< HEAD
 const projectKey = randomBytes(32)
 const keyManager = new KeyManager(randomBytes(32))
+const sqlite = new Database(':memory:')
+
 const coreManager = new CoreManager({
-  sqlite: new Database(':memory:'),
+  sqlite,
   keyManager,
   projectKey,
   storage: (name) => new RandomAccessMemory(name),
@@ -43,17 +44,10 @@
     prefix: '/',
     blobStore: new BlobStore({ coreManager }),
     projectId: 'abc',
-=======
-const sqlite = new Database(':memory:')
-
-const mapeoProject = new MapeoProject({
-  keyManager: new KeyManager(randomBytes(32)),
-  projectKey: randomBytes(32),
   sharedDb: drizzle(sqlite),
   sharedIndexWriter: new IndexWriter({
     tables: [projectTable],
     sqlite,
->>>>>>> cbdf93d1
   }),
 })
 
