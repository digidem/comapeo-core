--- conflicted
+++ resolved
@@ -1,11 +1,7 @@
 {
   "version": "5",
   "dialect": "sqlite",
-<<<<<<< HEAD
-  "id": "d8c8d9af-787d-4962-91c5-80346f991ca1",
-=======
-  "id": "b06de2c5-6a4c-4578-a8f0-d15f9f20e902",
->>>>>>> fc3e0c3c
+  "id": "b1562cc7-fbbe-444b-a0f5-bae25ecbfd26",
   "prevId": "00000000-0000-0000-0000-000000000000",
   "tables": {
     "coreOwnership_backlink": {
@@ -377,8 +373,9 @@
           "name": "universal",
           "type": "integer",
           "primaryKey": false,
-          "notNull": false,
-          "autoincrement": false
+          "notNull": true,
+          "autoincrement": false,
+          "default": false
         },
         "placeholder": {
           "name": "placeholder",
@@ -760,7 +757,7 @@
           "name": "iconRef",
           "type": "text",
           "primaryKey": false,
-          "notNull": false,
+          "notNull": true,
           "autoincrement": false
         },
         "terms": {
