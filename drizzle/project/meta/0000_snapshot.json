--- conflicted
+++ resolved
@@ -1,11 +1,7 @@
 {
   "version": "5",
   "dialect": "sqlite",
-<<<<<<< HEAD
-  "id": "71bb0d4c-aa1f-4a55-a59d-42ee0eb9dd31",
-=======
-  "id": "3ef67d9d-408c-424f-ac6d-a353df47bd86",
->>>>>>> 4b025463
+  "id": "6a5db612-edfc-4c51-8977-535d9945e837",
   "prevId": "00000000-0000-0000-0000-000000000000",
   "tables": {
     "coreOwnership_backlink": {
@@ -377,8 +373,9 @@
           "name": "universal",
           "type": "integer",
           "primaryKey": false,
-          "notNull": false,
-          "autoincrement": false
+          "notNull": true,
+          "autoincrement": false,
+          "default": false
         },
         "placeholder": {
           "name": "placeholder",
@@ -588,14 +585,14 @@
           "name": "lat",
           "type": "real",
           "primaryKey": false,
-          "notNull": false,
+          "notNull": true,
           "autoincrement": false
         },
         "lon": {
           "name": "lon",
           "type": "real",
           "primaryKey": false,
-          "notNull": false,
+          "notNull": true,
           "autoincrement": false
         },
         "attachments": {
@@ -616,7 +613,7 @@
           "name": "metadata",
           "type": "text",
           "primaryKey": false,
-          "notNull": true,
+          "notNull": false,
           "autoincrement": false
         },
         "presetRef": {
@@ -760,7 +757,7 @@
           "name": "iconRef",
           "type": "text",
           "primaryKey": false,
-          "notNull": false,
+          "notNull": true,
           "autoincrement": false
         },
         "terms": {
