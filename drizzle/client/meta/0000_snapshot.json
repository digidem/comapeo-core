{
  "version": "5",
  "dialect": "sqlite",
<<<<<<< HEAD
  "id": "c8e57ac0-12f0-4505-a095-c7241d55150c",
=======
  "id": "c4f2efaa-b40a-4148-9b5f-b1a4fd9f7f8e",
>>>>>>> 4b025463
  "prevId": "00000000-0000-0000-0000-000000000000",
  "tables": {
    "localDeviceInfo": {
      "name": "localDeviceInfo",
      "columns": {
        "deviceId": {
          "name": "deviceId",
          "type": "text",
          "primaryKey": false,
          "notNull": true,
          "autoincrement": false
        },
        "deviceInfo": {
          "name": "deviceInfo",
          "type": "text",
          "primaryKey": false,
          "notNull": true,
          "autoincrement": false
        }
      },
      "indexes": {
        "localDeviceInfo_deviceId_unique": {
          "name": "localDeviceInfo_deviceId_unique",
          "columns": [
            "deviceId"
          ],
          "isUnique": true
        }
      },
      "foreignKeys": {},
      "compositePrimaryKeys": {},
      "uniqueConstraints": {}
    },
    "projectSettings_backlink": {
      "name": "projectSettings_backlink",
      "columns": {
        "versionId": {
          "name": "versionId",
          "type": "text",
          "primaryKey": true,
          "notNull": true,
          "autoincrement": false
        }
      },
      "indexes": {},
      "foreignKeys": {},
      "compositePrimaryKeys": {},
      "uniqueConstraints": {}
    },
    "projectKeys": {
      "name": "projectKeys",
      "columns": {
        "projectId": {
          "name": "projectId",
          "type": "text",
          "primaryKey": true,
          "notNull": true,
          "autoincrement": false
        },
        "projectPublicId": {
          "name": "projectPublicId",
          "type": "text",
          "primaryKey": false,
          "notNull": true,
          "autoincrement": false
        },
        "projectInviteId": {
          "name": "projectInviteId",
          "type": "blob",
          "primaryKey": false,
          "notNull": true,
          "autoincrement": false
        },
        "keysCipher": {
          "name": "keysCipher",
          "type": "blob",
          "primaryKey": false,
          "notNull": true,
          "autoincrement": false
        },
        "projectInfo": {
          "name": "projectInfo",
          "type": "text",
          "primaryKey": false,
          "notNull": true,
          "autoincrement": false,
          "default": "'{}'"
        }
      },
      "indexes": {},
      "foreignKeys": {},
      "compositePrimaryKeys": {},
      "uniqueConstraints": {}
    },
    "projectSettings": {
      "name": "projectSettings",
      "columns": {
        "docId": {
          "name": "docId",
          "type": "text",
          "primaryKey": true,
          "notNull": true,
          "autoincrement": false
        },
        "versionId": {
          "name": "versionId",
          "type": "text",
          "primaryKey": false,
          "notNull": true,
          "autoincrement": false
        },
        "originalVersionId": {
          "name": "originalVersionId",
          "type": "text",
          "primaryKey": false,
          "notNull": true,
          "autoincrement": false
        },
        "schemaName": {
          "name": "schemaName",
          "type": "text",
          "primaryKey": false,
          "notNull": true,
          "autoincrement": false
        },
        "createdAt": {
          "name": "createdAt",
          "type": "text",
          "primaryKey": false,
          "notNull": true,
          "autoincrement": false
        },
        "updatedAt": {
          "name": "updatedAt",
          "type": "text",
          "primaryKey": false,
          "notNull": true,
          "autoincrement": false
        },
        "links": {
          "name": "links",
          "type": "text",
          "primaryKey": false,
          "notNull": true,
          "autoincrement": false
        },
        "deleted": {
          "name": "deleted",
          "type": "integer",
          "primaryKey": false,
          "notNull": true,
          "autoincrement": false
        },
        "name": {
          "name": "name",
          "type": "text",
          "primaryKey": false,
          "notNull": false,
          "autoincrement": false
        },
        "defaultPresets": {
          "name": "defaultPresets",
          "type": "text",
          "primaryKey": false,
          "notNull": false,
          "autoincrement": false
        },
        "configMetadata": {
          "name": "configMetadata",
          "type": "text",
          "primaryKey": false,
          "notNull": false,
          "autoincrement": false
        },
        "forks": {
          "name": "forks",
          "type": "text",
          "primaryKey": false,
          "notNull": true,
          "autoincrement": false
        }
      },
      "indexes": {},
      "foreignKeys": {},
      "compositePrimaryKeys": {},
      "uniqueConstraints": {}
    }
  },
  "enums": {},
  "_meta": {
    "schemas": {},
    "tables": {},
    "columns": {}
  }
}<|MERGE_RESOLUTION|>--- conflicted
+++ resolved
@@ -1,11 +1,7 @@
 {
   "version": "5",
   "dialect": "sqlite",
-<<<<<<< HEAD
-  "id": "c8e57ac0-12f0-4505-a095-c7241d55150c",
-=======
-  "id": "c4f2efaa-b40a-4148-9b5f-b1a4fd9f7f8e",
->>>>>>> 4b025463
+  "id": "aea2dc34-6de1-4de7-86d5-0fbe93b682ff",
   "prevId": "00000000-0000-0000-0000-000000000000",
   "tables": {
     "localDeviceInfo": {
@@ -178,6 +174,13 @@
           "type": "text",
           "primaryKey": false,
           "notNull": false,
+          "autoincrement": false
+        },
+        "isInitialProject": {
+          "name": "isInitialProject",
+          "type": "integer",
+          "primaryKey": false,
+          "notNull": true,
           "autoincrement": false
         },
         "forks": {
