// @ts-check
<<<<<<< HEAD
import { once } from 'node:events'
import { onTimes } from './helpers/events.js'
=======
>>>>>>> 23416ab4
import test from 'brittle'
import { randomBytes } from 'crypto'
import { KeyManager } from '@mapeo/crypto'
import { LocalPeers } from '../src/local-peers.js'
import { InviteApi } from '../src/invite-api.js'
import { keyToId, projectKeyToPublicId } from '../src/utils.js'
import { InviteResponse_Decision } from '../src/generated/rpc.js'

/** @typedef {import('../src/generated/rpc.js').Invite} Invite */
/** @typedef {import('../src/generated/rpc.js').InviteResponse} InviteResponse */

class MockLocalPeers extends LocalPeers {
  /**
   * @param {string} deviceId
   * @param {InviteResponse} inviteResponse
   */
  async sendInviteResponse(deviceId, inviteResponse) {
    this.emit('invite-response', deviceId, inviteResponse)
  }
}

test('has no invites to start', (t) => {
  const { rpc } = setup()

  const inviteApi = new InviteApi({
    rpc,
    queries: {
      isMember: () => false,
      addProject: async () => {
        t.fail('should not be called')
      },
    },
  })

  t.alike(inviteApi.getPending(), [])
})

test('invite-received event has expected payload', async (t) => {
  const { rpc, invitorPeerId, projectPublicId } = setup()

  const inviteApi = new InviteApi({
    rpc,
    queries: {
      isMember: () => false,
      addProject: async () => {
        t.fail('should not be called')
      },
    },
  })

  const invitesReceivedPromise = onTimes(inviteApi, 'invite-received', 3)

  const projectName = 'My Project'
  const bareInvite = {
    inviteId: randomBytes(32),
    projectPublicId,
    projectName,
    invitorName: 'Your Friend',
  }
  rpc.emit('invite', invitorPeerId, bareInvite)

  const partialInvite = {
    ...bareInvite,
    inviteId: randomBytes(32),
    roleDescription: 'Cool Role',
  }
  rpc.emit('invite', invitorPeerId, partialInvite)

  const fullInvite = {
    ...bareInvite,
    inviteId: randomBytes(32),
    roleName: 'Superfan',
    roleDescription: 'This Cool Role',
  }
  rpc.emit('invite', invitorPeerId, fullInvite)

  const expectedInvites = [
    {
      inviteId: bareInvite.inviteId.toString('hex'),
      projectName,
      invitorName: 'Your Friend',
    },
    {
      inviteId: partialInvite.inviteId.toString('hex'),
      projectName,
      roleDescription: 'Cool Role',
      invitorName: 'Your Friend',
    },
    {
      inviteId: fullInvite.inviteId.toString('hex'),
      projectName,
      roleName: 'Superfan',
      roleDescription: 'This Cool Role',
      invitorName: 'Your Friend',
    },
  ]
  const receivedInvitesArgs = await invitesReceivedPromise
  t.alike(
    receivedInvitesArgs,
    expectedInvites.map((i) => [i]),
    'received expected invites'
  )
  t.alike(inviteApi.getPending(), expectedInvites)
})

test('Accept invite', async (t) => {
  const {
    rpc,
    invitorPeerId,
    invite,
    inviteExternal,
    projectKey,
    encryptionKeys,
  } = setup()

  /** @type {Array<Buffer>} */
  const projectKeysFound = []

  const inviteApi = new InviteApi({
    rpc,
    queries: {
      isMember: () => false,
      addProject: async ({ projectKey }) => {
        projectKeysFound.push(projectKey)
      },
    },
  })

  const inviteReceivedPromise = once(inviteApi, 'invite-received')
  const inviteRemovedPromise = once(inviteApi, 'invite-removed')

  // Invitor: send the invite

  rpc.emit('invite', invitorPeerId, invite)

  // Invitee: receive the invite

  await inviteReceivedPromise

  t.alike(inviteApi.getPending(), [inviteExternal], 'has one pending invite')

  // Invitor: prepare to share project join details upon acceptance

  rpc.once('invite-response', (peerId, inviteResponse) => {
    t.is(
      peerId,
      invitorPeerId,
      'received an invite response from the correct peer'
    )
    t.alike(
      inviteResponse.inviteId,
      invite.inviteId,
      'received an invite response to this invite'
    )
    t.is(
      inviteResponse.decision,
      InviteResponse_Decision.ACCEPT,
      'received an accept'
    )

    rpc.emit('got-project-details', invitorPeerId, {
      inviteId: invite.inviteId,
      projectKey,
      projectName: invite.projectName,
      encryptionKeys,
    })
  })

  // Invitee: accept

  await inviteApi.accept(inviteExternal)

  t.ok(
    projectKeysFound.some((k) => k.equals(projectKey)),
    'added to project'
  )

  const [removedInvite] = await inviteRemovedPromise
  t.alike(removedInvite, inviteExternal, 'invite was removed')
  t.alike(inviteApi.getPending(), [], 'no invites remain')
})

test('can receive a different project name at the final step of the invite', async (t) => {
  const {
    rpc,
    invitorPeerId,
    invite,
    inviteExternal,
    projectKey,
    encryptionKeys,
  } = setup()

  let finalProjectName = 'unset'
  const inviteApi = new InviteApi({
    rpc,
    queries: {
      isMember: () => false,
      addProject: async ({ projectName }) => {
        finalProjectName = projectName
      },
    },
  })

  const inviteReceivedPromise = once(inviteApi, 'invite-received')

  // Invitor: send the invite

  rpc.emit('invite', invitorPeerId, invite)

  // Invitee: receive the invite

  await inviteReceivedPromise

  // Invitor: prepare to share project join details upon acceptance

  rpc.once('invite-response', () => {
    rpc.emit('got-project-details', invitorPeerId, {
      inviteId: invite.inviteId,
      projectKey,
      projectName: 'NEW project name!',
      encryptionKeys,
    })
  })

  // Invitee: accept

  await inviteApi.accept(inviteExternal)

  t.is(finalProjectName, 'NEW project name!')
})

test('Reject invite', async (t) => {
  const { rpc, invitorPeerId, invite, inviteExternal } = setup()

  const inviteApi = new InviteApi({
    rpc,
    queries: {
      isMember: () => false,
      addProject: async () => {
        t.fail('should not add project')
      },
    },
  })

  const inviteReceivedPromise = once(inviteApi, 'invite-received')

  // Invitor: send the invite

  rpc.emit('invite', invitorPeerId, invite)

  // Invitee: receive the invite

  await inviteReceivedPromise

  t.alike(inviteApi.getPending(), [inviteExternal], 'has one pending invite')

  // Invitor: prepare to receive response

  const inviteResponseEventPromise = once(rpc, 'invite-response')

  // Invitee: reject

  const inviteRemovedPromise = once(inviteApi, 'invite-removed')

  inviteApi.reject(inviteExternal)

  const [removedInvite] = await inviteRemovedPromise
  t.alike(removedInvite, inviteExternal, 'invite was removed')
  t.alike(inviteApi.getPending(), [], 'pending invites removed')

  // Invitor: check rejection

  const [inviteResponsePeerId, inviteResponse] =
    await inviteResponseEventPromise
  t.is(inviteResponsePeerId, invitorPeerId, 'got response from right peer')
  t.alike(
    inviteResponse.inviteId,
    invite.inviteId,
    'got response for the right invite'
  )
  t.is(inviteResponse.decision, InviteResponse_Decision.REJECT, 'got rejection')
})

test('Receiving invite for project that peer already belongs to', async (t) => {
  t.test('was member prior to connection', async (t) => {
    const { rpc, invitorPeerId, projectPublicId, invite } = setup()

    const inviteApi = new InviteApi({
      rpc,
      queries: {
        isMember: (p) => p === projectPublicId,
        addProject: async () => {
          t.fail('should not add project')
        },
      },
    })

    inviteApi.on('invite-received', () => {
      t.fail('should not emit a received invite')
    })

    // Invitor: prepare to receive response

    const inviteResponseEventPromise = once(rpc, 'invite-response')

    // Invitor: send the invite

    rpc.emit('invite', invitorPeerId, invite)

    t.alike(inviteApi.getPending(), [], 'has no pending invites')

    // Invitor: check invite response

    const [inviteResponsePeerId, inviteResponse] =
      await inviteResponseEventPromise
    t.is(inviteResponsePeerId, invitorPeerId, 'got response from right peer')
    t.alike(
      inviteResponse.inviteId,
      invite.inviteId,
      'got response to right invite'
    )
    t.is(
      inviteResponse.decision,
      InviteResponse_Decision.ALREADY,
      'got "already" response'
    )

    t.alike(inviteApi.getPending(), [], 'has no pending invites')
  })

  t.test(
    'became member (somehow!) between receiving invite and accepting',
    async (t) => {
      const { rpc, invitorPeerId, invite, inviteExternal } = setup()

      let isMember = false

      const inviteApi = new InviteApi({
        rpc,
        queries: {
          isMember: () => isMember,
          addProject: async () => {
            t.fail('should not add project')
          },
        },
      })

      const inviteReceivedPromise = once(inviteApi, 'invite-received')

      // Invitor: send the invite

      rpc.emit('invite', invitorPeerId, invite)

      // Invitee: receive the invite, then get (somehow) added

      await inviteReceivedPromise

      t.alike(inviteApi.getPending(), [inviteExternal], 'has a pending invite')

      isMember = true

      // Invitor: prepare to receive response

      const inviteResponseEventPromise = once(rpc, 'invite-response')

      // Invitee: attempt accept, which should send a rejection

      const inviteRemovedPromise = once(inviteApi, 'invite-removed')

      await inviteApi.accept(inviteExternal)

      const [removedInvite] = await inviteRemovedPromise
      t.alike(removedInvite, inviteExternal, 'invite was removed')
      t.alike(inviteApi.getPending(), [], 'has no pending invites')

      // Invitor: check invite response

      const [inviteResponsePeerId, inviteResponse] =
        await inviteResponseEventPromise
      t.is(inviteResponsePeerId, invitorPeerId)
      t.alike(inviteResponse.inviteId, invite.inviteId)
      t.is(inviteResponse.decision, InviteResponse_Decision.ALREADY)
    }
  )

  t.test('became member from accepting another invite', async (t) => {
    const {
      rpc,
      invitorPeerId: invitor1PeerId,
      invite,
      inviteExternal,
      projectKey,
      encryptionKeys,
    } = setup()

    /** @type {undefined | Buffer} */
    let projectKeyAdded
    const inviteApi = new InviteApi({
      rpc,
      queries: {
        isMember: () => false,
        addProject: async ({ projectKey }) => {
          t.absent(projectKeyAdded, 'only adds one project')
          projectKeyAdded = projectKey
        },
      },
    })

    const invitesReceivedPromise = onTimes(inviteApi, 'invite-received', 6)

    // Invitor 1: send two invites to the project

    rpc.emit('invite', invitor1PeerId, invite)

    const secondInviteFromPeer1 = { ...invite, inviteId: randomBytes(32) }
    const secondInviteExternalFromPeer1 = {
      ...inviteExternal,
      inviteId: secondInviteFromPeer1.inviteId.toString('hex'),
    }
    rpc.emit('invite', invitor1PeerId, secondInviteFromPeer1)

    // Invitor 2: send two invites to the project

    const { invitorPeerId: invitor2PeerId } = setup()
    const firstInviteFromPeer2 = { ...invite, inviteId: randomBytes(32) }
    const firstInviteExternalFromPeer2 = {
      ...inviteExternal,
      inviteId: firstInviteFromPeer2.inviteId.toString('hex'),
    }
    const secondInviteFromPeer2 = { ...invite, inviteId: randomBytes(32) }
    const secondInviteExternalFromPeer2 = {
      ...inviteExternal,
      inviteId: secondInviteFromPeer2.inviteId.toString('hex'),
    }
    rpc.emit('invite', invitor2PeerId, firstInviteFromPeer2)
    rpc.emit('invite', invitor2PeerId, secondInviteFromPeer2)

    // Invitor 3: send one invite to the project and another to a different project

    const {
      invitorPeerId: invitor3PeerId,
      invite: unrelatedInvite,
      inviteExternal: unrelatedInviteExternal,
    } = setup()
    const firstInviteFromPeer3 = { ...invite, inviteId: randomBytes(32) }
    const firstInviteExternalFromPeer3 = {
      ...inviteExternal,
      inviteId: firstInviteFromPeer3.inviteId.toString('hex'),
    }
    rpc.emit('invite', invitor3PeerId, firstInviteFromPeer3)
    rpc.emit('invite', invitor3PeerId, unrelatedInvite)

    // Invitee: receive the invites

    await invitesReceivedPromise

    t.alike(
      inviteApi.getPending(),
      [
        inviteExternal,
        secondInviteExternalFromPeer1,
        firstInviteExternalFromPeer2,
        secondInviteExternalFromPeer2,
        firstInviteExternalFromPeer3,
        unrelatedInviteExternal,
      ],
      'has six pending invites'
    )

    // Invitors: handle invite responses

    /** @type {Set<{ peerId: string, inviteResponse: InviteResponse }>} */
    const responses = new Set()
    rpc.on('invite-response', (peerId, inviteResponse) => {
      responses.add({ peerId, inviteResponse })
      if (
        peerId === invitor1PeerId &&
        inviteResponse.inviteId.equals(invite.inviteId)
      ) {
        t.is(inviteResponse.decision, InviteResponse_Decision.ACCEPT)
        rpc.emit('got-project-details', invitor1PeerId, {
          inviteId: invite.inviteId,
          projectKey,
          projectName: invite.projectName,
          encryptionKeys,
        })
      } else {
        t.is(inviteResponse.decision, InviteResponse_Decision.ALREADY)
      }
    })

    // Invitee: accept an invite

    const invitesRemovedPromise = onTimes(inviteApi, 'invite-removed', 5)

    await inviteApi.accept(inviteExternal)

    t.alike(
      responses,
      new Set([
        {
          peerId: invitor1PeerId,
          inviteResponse: {
            inviteId: invite.inviteId,
            decision: InviteResponse_Decision.ACCEPT,
          },
        },
        {
          peerId: invitor1PeerId,
          inviteResponse: {
            inviteId: secondInviteFromPeer1.inviteId,
            decision: InviteResponse_Decision.ALREADY,
          },
        },
        {
          peerId: invitor2PeerId,
          inviteResponse: {
            inviteId: firstInviteFromPeer2.inviteId,
            decision: InviteResponse_Decision.ALREADY,
          },
        },
        {
          peerId: invitor2PeerId,
          inviteResponse: {
            inviteId: secondInviteFromPeer2.inviteId,
            decision: InviteResponse_Decision.ALREADY,
          },
        },
        {
          peerId: invitor3PeerId,
          inviteResponse: {
            inviteId: firstInviteFromPeer3.inviteId,
            decision: InviteResponse_Decision.ALREADY,
          },
        },
      ]),
      'got expected responses'
    )

    const removedInvites = (await invitesRemovedPromise).map((args) => args[0])
    const allButLastRemoved = removedInvites.slice(0, -1)
    const lastRemoved = removedInvites[removedInvites.length - 1]
    t.alike(
      new Set(allButLastRemoved),
      new Set([
        secondInviteExternalFromPeer1,
        firstInviteExternalFromPeer2,
        secondInviteExternalFromPeer2,
        firstInviteExternalFromPeer3,
      ]),
      'other invites are removed first, to avoid UI jitter'
    )
    t.alike(
      lastRemoved,
      inviteExternal,
      'accepted invite was removed last, to avoid UI jitter'
    )
    t.alike(
      inviteApi.getPending(),
      [unrelatedInviteExternal],
      'unaffected invites stick around'
    )
  })
})

test('trying to accept or reject non-existent invite throws', async (t) => {
  const { rpc, inviteExternal } = setup()

  const inviteApi = new InviteApi({
    rpc,
    queries: {
      isMember: () => false,
      addProject: async () => {},
    },
  })

  inviteApi.on('invite-received', () => {
    t.fail('should not emit an "added" event')
  })
  inviteApi.on('invite-removed', () => {
    t.fail('should not emit an "removed" event')
  })

  await t.exception(inviteApi.accept(inviteExternal))
  t.exception(() => inviteApi.reject(inviteExternal))

  t.alike(inviteApi.getPending(), [], 'has no pending invites')
})

test('throws when quickly double-accepting the same invite', async (t) => {
  const {
    rpc,
    invitorPeerId,
    invite,
    inviteExternal,
    projectKey,
    encryptionKeys,
  } = setup()

  /** @type {Array<Buffer>} */
  const projectKeysFound = []
  const inviteApi = new InviteApi({
    rpc,
    queries: {
      isMember: () => false,
      addProject: async ({ projectKey }) => {
        projectKeysFound.push(projectKey)
      },
    },
  })

  const inviteReceivedPromise = once(inviteApi, 'invite-received')

  // Invitor: send the invite

  rpc.emit('invite', invitorPeerId, invite)

  // Invitee: receive the invite

  await inviteReceivedPromise

  // Invitor: prepare to share project join details upon acceptance

  let inviteResponseCount = 0
  rpc.on('invite-response', (_peerId, inviteResponse) => {
    inviteResponseCount++

    t.alike(
      inviteResponse.inviteId,
      invite.inviteId,
      'responds to the correct invite'
    )

    rpc.emit('got-project-details', invitorPeerId, {
      inviteId: invite.inviteId,
      projectKey,
      projectName: invite.projectName,
      encryptionKeys,
    })
  })

  // Invitee: accept twice

  const firstAcceptPromise = inviteApi.accept(inviteExternal)

  await t.exception(inviteApi.accept(inviteExternal), 'second accept fails')

  await firstAcceptPromise
  t.ok(
    projectKeysFound.some((k) => k.equals(projectKey)),
    'added to project'
  )
  t.is(inviteResponseCount, 1, 'only sent one invite response')
})

test('throws when quickly accepting two invites for the same project', async (t) => {
  const {
    rpc,
    invitorPeerId,
    invite: invite1,
    inviteExternal: invite1External,
    projectKey,
    encryptionKeys,
  } = setup()
  const invite2External = {
    ...invite1External,
    inviteId: randomBytes(32).toString('hex'),
  }

  /** @type {Array<Buffer>} */
  const projectKeysFound = []
  const inviteApi = new InviteApi({
    rpc,
    queries: {
      isMember: () => false,
      addProject: async ({ projectKey }) => {
        projectKeysFound.push(projectKey)
      },
    },
  })

  const inviteReceivedPromise = once(inviteApi, 'invite-received')

  // Invitor: send the invite

  rpc.emit('invite', invitorPeerId, invite1)

  // Invitee: receive the invite

  await inviteReceivedPromise

  // Invitor: prepare to share project join details upon acceptance

  let inviteResponseCount = 0
  rpc.on('invite-response', (_peerId, inviteResponse) => {
    inviteResponseCount++

    t.alike(
      inviteResponse.inviteId,
      invite1.inviteId,
      'responds to the correct invite'
    )

    rpc.emit('got-project-details', invitorPeerId, {
      inviteId: invite1.inviteId,
      projectKey,
      projectName: invite1.projectName,
      encryptionKeys,
    })
  })

  // Invitee: accept twice

  const firstAcceptPromise = inviteApi.accept(invite1External)

  await t.exception(inviteApi.accept(invite2External), 'second accept fails')

  await firstAcceptPromise
  t.ok(
    projectKeysFound.some((k) => k.equals(projectKey)),
    'added to project'
  )
  t.is(inviteResponseCount, 1, 'only sent one invite response')
})

test('receiving project join details from an unknown peer is a no-op', async (t) => {
  const {
    rpc,
    invitorPeerId,
    invite,
    inviteExternal,
    projectKey,
    encryptionKeys,
  } = setup()

  const inviteApi = new InviteApi({
    rpc,
    queries: {
      isMember: () => false,
      addProject: async () => {
        t.fail('should not be called')
      },
    },
  })

  const inviteReceivedPromise = once(inviteApi, 'invite-received')

  // Invitor: send the invite

  rpc.emit('invite', invitorPeerId, invite)

  // Invitee: receive the invite

  await inviteReceivedPromise

  t.alike(inviteApi.getPending(), [inviteExternal], 'has one pending invite')

  // Invitor: prepare to share project join details with the wrong invite ID

  rpc.once('invite-response', () => {
    const { invitorPeerId: bogusPeerId } = setup()
    rpc.emit('got-project-details', bogusPeerId, {
      inviteId: invite.inviteId,
      projectKey,
      projectName: invite.projectName,
      encryptionKeys,
    })
  })

  // Invitee: try to accept

  inviteApi.accept(inviteExternal)

  // Send and reject another invite

  const { invite: invite2, inviteExternal: invite2External } = setup()
  const invite2ReceivedPromise = once(inviteApi, 'invite-received')
  rpc.emit('invite', invitorPeerId, invite2)
  await invite2ReceivedPromise
  const invite2RemovedPromise = once(inviteApi, 'invite-removed')
  inviteApi.reject(invite2External)
  await invite2RemovedPromise

  // The original invite should still be around

  t.alike(
    inviteApi.getPending(),
    [inviteExternal],
    'has original pending invite'
  )
})

test('receiving project join details for an unknown invite ID is a no-op', async (t) => {
  const {
    rpc,
    invitorPeerId,
    invite,
    inviteExternal,
    projectKey,
    encryptionKeys,
  } = setup()

  const inviteApi = new InviteApi({
    rpc,
    queries: {
      isMember: () => false,
      addProject: async () => {
        t.fail('should not be called')
      },
    },
  })

  const inviteReceivedPromise = once(inviteApi, 'invite-received')

  // Invitor: send the invite

  rpc.emit('invite', invitorPeerId, invite)

  // Invitee: receive the invite

  await inviteReceivedPromise

  t.alike(inviteApi.getPending(), [inviteExternal], 'has one pending invite')

  // Invitor: prepare to share project join details with the wrong invite ID

  rpc.once('invite-response', () => {
    rpc.emit('got-project-details', invitorPeerId, {
      inviteId: randomBytes(32),
      projectKey,
      projectName: invite.projectName,
      encryptionKeys,
    })
  })

  // Invitee: try to accept

  inviteApi.accept(inviteExternal)

  // Send and reject another invite

  const { invite: invite2, inviteExternal: invite2External } = setup()
  const invite2ReceivedPromise = once(inviteApi, 'invite-received')
  rpc.emit('invite', invitorPeerId, invite2)
  await invite2ReceivedPromise
  const invite2RemovedPromise = once(inviteApi, 'invite-removed')
  inviteApi.reject(invite2External)
  await invite2RemovedPromise

  // The original invite should still be around

  t.alike(
    inviteApi.getPending(),
    [inviteExternal],
    'has original pending invite'
  )
})

test('ignores duplicate invite IDs', async (t) => {
  const { rpc, invitorPeerId, invite } = setup()
  const { invite: invite2 } = setup()

  const inviteApi = new InviteApi({
    rpc,
    queries: {
      isMember: () => false,
      addProject: async () => {},
    },
  })

  const twoInvitesPromise = onTimes(inviteApi, 'invite-received', 2)

  for (let i = 0; i < 100; i++) rpc.emit('invite', invitorPeerId, invite)
  rpc.emit('invite', invitorPeerId, invite2)

  await twoInvitesPromise

  const invites = inviteApi.getPending()
  t.is(invites.length, 2, 'two invites')
  const inviteIds = invites.map((i) => i.inviteId)
  t.unlike(inviteIds[0], inviteIds[1], 'got different invite IDs')
})

test('failures to send acceptances cause accept to reject, no project to be added, and invite to be removed', async (t) => {
  const { rpc, invitorPeerId, invite, inviteExternal } = setup()

  const inviteApi = new InviteApi({
    rpc,
    queries: {
      isMember: () => false,
      addProject: async () => {
        t.fail('should not try to add project if could not accept')
      },
    },
  })

  let acceptsAttempted = 0
  rpc.sendInviteResponse = async (deviceId, inviteResponse) => {
    t.is(deviceId, invitorPeerId)
    t.is(inviteResponse.decision, InviteResponse_Decision.ACCEPT)
    acceptsAttempted++
    throw new Error('Failed to accept invite')
  }

  const inviteReceivedPromise = once(inviteApi, 'invite-received')

  // Invitor: send the invite

  rpc.emit('invite', invitorPeerId, invite)

  // Invitee: receive and try to accept the invite

  const inviteRemovedPromise = once(inviteApi, 'invite-removed')

  await inviteReceivedPromise

  t.alike(inviteApi.getPending(), [inviteExternal], 'has a pending invite')

  await t.exception(inviteApi.accept(inviteExternal), 'fails to accept')

  t.is(acceptsAttempted, 1)
  const [removedInvite] = await inviteRemovedPromise
  t.alike(removedInvite, inviteExternal, 'invite was removed')
  t.alike(inviteApi.getPending(), [], 'has no pending invites')
})

test('failures to send rejections are ignored, but invite is still removed', async (t) => {
  const { rpc, invitorPeerId, invite, inviteExternal } = setup()

  const inviteApi = new InviteApi({
    rpc,
    queries: {
      isMember: () => false,
      addProject: async () => {
        t.fail('should not add project')
      },
    },
  })

  let rejectionsAttempted = 0
  rpc.sendInviteResponse = async (deviceId, inviteResponse) => {
    t.is(deviceId, invitorPeerId)
    t.is(inviteResponse.decision, InviteResponse_Decision.REJECT)
    rejectionsAttempted++
    throw new Error('Failed to reject invite')
  }

  const inviteReceivedPromise = once(inviteApi, 'invite-received')

  // Invitor: send the invite

  rpc.emit('invite', invitorPeerId, invite)

  // Invitee: receive and reject the invite

  const inviteRemovedPromise = once(inviteApi, 'invite-removed')

  await inviteReceivedPromise
  t.execution(() => inviteApi.reject(inviteExternal))

  t.is(rejectionsAttempted, 1)
  const [removedInvite] = await inviteRemovedPromise
  t.alike(removedInvite, inviteExternal, 'invite was removed')
})

test('failures to add project cause accept() to reject and invite to be removed', async (t) => {
  const {
    rpc,
    invitorPeerId,
    invite,
    inviteExternal,
    projectKey,
    encryptionKeys,
  } = setup()

  const inviteApi = new InviteApi({
    rpc,
    queries: {
      isMember: () => false,
      addProject: async () => {
        throw new Error('Failed to add project')
      },
    },
  })

  const inviteReceivedPromise = once(inviteApi, 'invite-received')

  // Invitor: send the invite

  rpc.emit('invite', invitorPeerId, invite)

  // Invitee: receive the invite

  await inviteReceivedPromise

  // Invitor: prepare to share project join details upon acceptance

  rpc.once('invite-response', (peerId, inviteResponse) => {
    if (
      peerId === invitorPeerId &&
      inviteResponse.inviteId.equals(invite.inviteId) &&
      inviteResponse.decision === InviteResponse_Decision.ACCEPT
    ) {
      rpc.emit('got-project-details', invitorPeerId, {
        inviteId: invite.inviteId,
        projectKey,
        projectName: invite.projectName,
        encryptionKeys,
      })
    }
  })

  // Invitee: try to accept

  const inviteRemovedPromise = once(inviteApi, 'invite-removed')

  await t.exception(inviteApi.accept(inviteExternal), 'accept should fail')

  const [removedInvite] = await inviteRemovedPromise
  t.alike(removedInvite, inviteExternal, 'invite was removed')
})

function setup() {
  const encryptionKeys = { auth: randomBytes(32) }
  const projectKey = KeyManager.generateProjectKeypair().publicKey

  const projectPublicId = projectKeyToPublicId(projectKey)
  const invite = {
    inviteId: randomBytes(32),
    projectPublicId,
    projectName: 'Mapeo Project',
    roleName: 'Superfan',
    invitorName: 'Host',
  }
  const inviteExternal = {
    inviteId: invite.inviteId.toString('hex'),
    projectName: invite.projectName,
    roleName: invite.roleName,
    invitorName: invite.invitorName,
  }

  const invitorPeerId = keyToId(randomBytes(16))
  const rpc = new MockLocalPeers()

  return {
    rpc,
    invitorPeerId,
    projectPublicId,
    invite,
    inviteExternal,
    projectKey,
    encryptionKeys,
  }
}<|MERGE_RESOLUTION|>--- conflicted
+++ resolved
@@ -1,10 +1,7 @@
 // @ts-check
-<<<<<<< HEAD
+import test from 'brittle'
 import { once } from 'node:events'
 import { onTimes } from './helpers/events.js'
-=======
->>>>>>> 23416ab4
-import test from 'brittle'
 import { randomBytes } from 'crypto'
 import { KeyManager } from '@mapeo/crypto'
 import { LocalPeers } from '../src/local-peers.js'
