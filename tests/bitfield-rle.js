import test from 'node:test'
import assert from 'node:assert/strict'
import Bitfield from 'bitfield'
import * as rle from '../src/core-manager/bitfield-rle.js'

test('encodes and decodes', function () {
  var bits = new Bitfield(1024)
  var deflated = rle.encode(toUint32Array(bits.buffer))
  assert(deflated.length < bits.buffer.length, 'is smaller')
  var inflated = rle.decode(deflated)
  assert.deepEqual(
    inflated,
    toUint32Array(bits.buffer),
    'decodes to same buffer'
  )
})

test('encodingLength', function () {
  var bits = new Bitfield(1024)
  var len = rle.encodingLength(bits.buffer)
  assert(len < bits.buffer.length, 'is smaller')
  var deflated = rle.encode(bits.buffer)
  assert.deepEqual(
    len,
    deflated.length,
    'encoding length is similar to encoded buffers length'
  )
})

test('encodes and decodes with all bits set', function () {
  var bits = new Bitfield(1024)

  for (var i = 0; i < 1024; i++) bits.set(i, true)

  var deflated = rle.encode(toUint32Array(bits.buffer))
  assert(deflated.length < bits.buffer.length, 'is smaller')
  var inflated = rle.decode(deflated)
  assert.deepEqual(
    inflated,
    toUint32Array(bits.buffer),
    'decodes to same buffer'
  )
})

test('encodes and decodes with some bits set', function () {
  var bits = new Bitfield(1024)

  bits.set(500, true)
  bits.set(501, true)
  bits.set(502, true)

  bits.set(999, true)
  bits.set(1000, true)
  bits.set(0, true)

  var deflated = rle.encode(toUint32Array(bits.buffer))
  assert(deflated.length < bits.buffer.length, 'is smaller')
  var inflated = rle.decode(deflated)
  assert.deepEqual(
    inflated,
    toUint32Array(bits.buffer),
    'decodes to same buffer'
  )
})

test('encodes and decodes with random bits set', function () {
  var bits = new Bitfield(8 * 1024)

  for (var i = 0; i < 512; i++) {
    bits.set(Math.floor(Math.random() * 8 * 1024), true)
  }

  var deflated = rle.encode(toUint32Array(bits.buffer))
  assert(deflated.length < bits.buffer.length, 'is smaller')
  var inflated = rle.decode(deflated)
  assert.deepEqual(
    inflated,
    toUint32Array(bits.buffer),
    'decodes to same buffer'
  )
})

test('encodes and decodes with random bits set (not power of two)', function () {
  var bits = new Bitfield(8 * 1024)

  for (var i = 0; i < 313; i++) {
    bits.set(Math.floor(Math.random() * 8 * 1024), true)
  }

  var deflated = rle.encode(toUint32Array(bits.buffer))
  assert(deflated.length < bits.buffer.length, 'is smaller')
  var inflated = rle.decode(deflated)
  assert.deepEqual(
    inflated,
    toUint32Array(bits.buffer),
    'decodes to same buffer'
  )
})

test('encodes empty bitfield', function () {
  var deflated = rle.encode(new Uint32Array())
  var inflated = rle.decode(deflated)
  assert.deepEqual(inflated, new Uint32Array(), 'still empty')
})

<<<<<<< HEAD
test('throws on bad input', function (t) {
  t.exception(function () {
    rle.decode(new Uint8Array([100, 0, 0, 0]))
  }, 'invalid delta count')
  // t.exception.all also catches RangeErrors, which is what we expect from this
  t.exception.all(function () {
    rle.decode(
      new Uint8Array([
        10, 0, 10, 0, 10, 0, 10, 0, 10, 0, 10, 0, 10, 0, 10, 0, 10, 0, 10, 0,
        10, 0,
      ])
    )
  }, 'missing delta')
=======
test('throws on bad input', function () {
  assert.throws(
    function () {
      rle.decode(toUint32Array([100, 0, 0, 0]))
    },
    undefined,
    'invalid delta count'
  )
  // t.exception.all also catches RangeErrors, which is what we expect from this
  assert.throws(
    function () {
      rle.decode(
        toUint32Array([
          10, 0, 10, 0, 10, 0, 10, 0, 10, 0, 10, 0, 10, 0, 10, 0, 10, 0, 10, 0,
          10, 0,
        ])
      )
    },
    undefined,
    'missing delta'
  )
>>>>>>> 5d5d8d6c
})

test('not power of two', function () {
  var deflated = rle.encode(toUint32Array([255, 255, 255, 240]))
  var inflated = rle.decode(deflated)
  assert.deepEqual(
    inflated,
    toUint32Array([255, 255, 255, 240]),
    'output equal to input'
  )
})

/** @param {Bitfield | Uint8Array | Array<number>} b */
function toUint32Array(b) {
  if (Array.isArray(b)) {
    b = Buffer.from(b)
  }
  const buf = b instanceof Bitfield ? b.buffer : b
  return new Uint32Array(buf.buffer, buf.byteOffset, buf.byteLength / 4)
}<|MERGE_RESOLUTION|>--- conflicted
+++ resolved
@@ -103,13 +103,11 @@
   assert.deepEqual(inflated, new Uint32Array(), 'still empty')
 })
 
-<<<<<<< HEAD
-test('throws on bad input', function (t) {
-  t.exception(function () {
+test('throws on bad input', function () {
+  assert.throws(() => {
     rle.decode(new Uint8Array([100, 0, 0, 0]))
   }, 'invalid delta count')
-  // t.exception.all also catches RangeErrors, which is what we expect from this
-  t.exception.all(function () {
+  assert.throws(() => {
     rle.decode(
       new Uint8Array([
         10, 0, 10, 0, 10, 0, 10, 0, 10, 0, 10, 0, 10, 0, 10, 0, 10, 0, 10, 0,
@@ -117,29 +115,6 @@
       ])
     )
   }, 'missing delta')
-=======
-test('throws on bad input', function () {
-  assert.throws(
-    function () {
-      rle.decode(toUint32Array([100, 0, 0, 0]))
-    },
-    undefined,
-    'invalid delta count'
-  )
-  // t.exception.all also catches RangeErrors, which is what we expect from this
-  assert.throws(
-    function () {
-      rle.decode(
-        toUint32Array([
-          10, 0, 10, 0, 10, 0, 10, 0, 10, 0, 10, 0, 10, 0, 10, 0, 10, 0, 10, 0,
-          10, 0,
-        ])
-      )
-    },
-    undefined,
-    'missing delta'
-  )
->>>>>>> 5d5d8d6c
 })
 
 test('not power of two', function () {
