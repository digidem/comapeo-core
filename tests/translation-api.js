<<<<<<< HEAD
// @ts-check
import test from 'node:test'
import assert from 'node:assert/strict'
=======
import test from 'brittle'
>>>>>>> eec06e5c
import TranslationApi, {
  ktranslatedLanguageCodeToSchemaNames,
} from '../src/translation-api.js'
import { DataType } from '../src/datatype/index.js'
import { DataStore } from '../src/datastore/index.js'
import { translationTable as table } from '../src/schema/project.js'
import Database from 'better-sqlite3'
import { drizzle } from 'drizzle-orm/better-sqlite3'
import { migrate } from 'drizzle-orm/better-sqlite3/migrator'
import { createCoreManager } from './helpers/core-manager.js'
import { IndexWriter } from '../src/index-writer/index.js'
import RAM from 'random-access-memory'
import { hashObject } from '../src/utils.js'

test('translation api - put() and get()', async () => {
  const api = setup()

  const doc = {
    /** @type {'translation'} */
    schemaName: 'translation',
    schemaNameRef: 'field',
    docIdRef: '',
    fieldRef: 'Monitor Name',
    languageCode: 'es',
    regionCode: 'ar',
    message: 'Nombre Monitor',
  }

  let mapEntriesLength = [
    ...api[ktranslatedLanguageCodeToSchemaNames].entries(),
  ].length

  assert.equal(
    mapEntriesLength,
    0,
    'the map we use to caching translations is empty before calling put'
  )

  /* eslint-disable no-unused-vars */
  const { message, ...identifiers } = doc
  const expectedDocId = hashObject(identifiers)
  const { docId } = await api.put(doc)
  api.index(doc)

  assert(docId, 'putting a translation doc works')
  assert.equal(
    docId,
    expectedDocId,
    'the docId is built as a hash from the doc correctly'
  )

  mapEntriesLength = [...api[ktranslatedLanguageCodeToSchemaNames].entries()]
    .length

  assert.equal(
    mapEntriesLength,
    1,
    'after calling api.index(), the map now has some elements in it'
  )
  assert(
    api[ktranslatedLanguageCodeToSchemaNames].get('es')?.has('field'),
    `we've effectively have fields in spanish`
  )

  /* eslint-disable no-unused-vars */
  const { schemaName, message: msg, ...docToGet } = doc

  assert.equal(
    (await api.get(docToGet)).length,
    1,
    `using the doc without schema name to get the translation works`
  )

  const newDoc = {
    /** @type {'translation'} */
    schemaName: 'translation',
    schemaNameRef: 'field',
    docIdRef: '',
    fieldRef: 'Historic Place Name',
    languageCode: 'es',
    regionCode: 'ar',
    message: 'Nombre Lugar Histórico',
  }

  await api.put(newDoc)

  assert.equal(
    (
      await api.get({
        schemaNameRef: 'field',
        docIdRef: '',
        languageCode: 'es',
      })
    ).length,
    2,
    `we have two field translations for spanish in the db`
  )
})

function setup() {
  const sqlite = new Database(':memory:')
  const db = drizzle(sqlite)

  migrate(db, {
    migrationsFolder: new URL('../drizzle/project', import.meta.url).pathname,
  })

  const cm = createCoreManager({ db })

  const indexWriter = new IndexWriter({
    tables: [table],
    sqlite,
  })

  const dataStore = new DataStore({
    namespace: 'config',
    coreManager: cm,
    storage: () => new RAM(),
    batch: async (entries) => indexWriter.batch(entries),
  })

  const dataType = new DataType({
    dataStore,
    table,
    db,
    getTranslations() {
      throw new Error('Cannot get translations from translations')
    },
  })

  return new TranslationApi({
    dataType,
    table,
  })
}<|MERGE_RESOLUTION|>--- conflicted
+++ resolved
@@ -1,10 +1,5 @@
-<<<<<<< HEAD
-// @ts-check
 import test from 'node:test'
 import assert from 'node:assert/strict'
-=======
-import test from 'brittle'
->>>>>>> eec06e5c
 import TranslationApi, {
   ktranslatedLanguageCodeToSchemaNames,
 } from '../src/translation-api.js'
