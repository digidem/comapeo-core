// @ts-check
import { test } from 'brittle'
import { size } from 'iterpal'
import { readConfig } from '../src/config-import.js'

test('config import - loading', async (t) => {
  await t.exception(
    async () => await readConfig(''),
    /ENOENT/,
    'file not found'
  )

  await t.exception(
    async () => await readConfig('./tests/fixtures/config/notAZip.txt'),
    /End of Central Directory Record not found/,
    'not a zip file'
  )

  await t.exception(
    async () => await readConfig('./tests/fixtures/config/tooBigOfAZip.zip'),
    /Error: Zip file contains too many entries. Max is 10000/,
    'number of files in zip is above MAX_ENTRIES'
  )

  await t.exception(
    async () =>
      await readConfig('./tests/fixtures/config/configWithoutPresets.zip'),
    /Error: Zip file does not contain presets.json/,
    'missing presets.json'
  )

  await t.exception(
    async () =>
      await readConfig('./tests/fixtures/config/invalidPresetsJSON.zip'),
    /Error: Could not parse presets.json/,
    'JSON.parse error of presets.json'
  )

  await t.exception(
    async () =>
      await readConfig('./tests/fixtures/config/invalidPresetsFile.zip'),
    /Error: Invalid presets.json file/,
    'presets.json is not an object'
  )

  await t.exception(
    async () =>
      await readConfig('./tests/fixtures/config/missingPresetsField.zip'),
    /Error: Invalid presets.json file/,
    'no presets field in presets.json'
  )

  await t.exception(
    async () =>
      await readConfig('./tests/fixtures/config/presetsFieldNotAnObject.zip'),
    /Error: Invalid presets.json file/,
    'presets field in presets.json is not an object'
  )

  await t.exception(
    async () =>
      await readConfig('./tests/fixtures/config/missingFieldsField.zip'),
    /Error: Invalid presets.json file/,
    'no fields field in presets.json'
  )

  await t.exception(
    async () =>
      await readConfig('./tests/fixtures/config/fieldsFieldNotAnObject.zip'),
    /Error: Invalid presets.json file/,
    'fields field in presets.json is not an object'
  )

  t.ok(await readConfig('./tests/fixtures/config/validConfig.zip'), 'valid zip')
})

test('config import - icons', async (t) => {
  // filename
  let config = await readConfig(
    './tests/fixtures/config/invalidIconFilename.zip'
  )
  /* eslint-disable-next-line */
  for await (const icon of config.icons()) {
  }
  t.is(
    config.warnings.length,
    1,
    'we got one error when reading icon with wrong filename'
  )
  t.not(
    config.warnings[0].message.match(/Unexpected icon filename/),
    null,
    'the error message is about badly formed icon name'
  )

  // pixel density
  config = await readConfig(
    './tests/fixtures/config/invalidIconPixelDensity.zip'
  )

  /* eslint-disable-next-line */
  for await (const icon of config.icons()) {
  }

  t.is(
    config.warnings.length,
    1,
    'we got one error when reading icon with wrong pixel density'
  )
  t.not(
    config.warnings[0].message.match(/invalid pixel density/),
    null,
    'the error message is about invalid pixel density'
  )

  // size
  config = await readConfig('./tests/fixtures/config/invalidIconSize.zip')

  /* eslint-disable-next-line */
  for await (const icon of config.icons()) {
  }

  t.is(
    config.warnings.length,
    1,
    'we got one error when reading icon with wrong size'
  )
  t.not(
    config.warnings[0].message.match(/invalid size/),
    null,
    'the error message is about invalid size'
  )

  config = await readConfig('./tests/fixtures/config/validIcons.zip')
  t.plan(15) // 2 icon assertions + (3+9) variant assertions + 1 no warnings
  for await (const icon of config.icons()) {
    if (icon.name === 'plant') {
      t.is(icon.variants.length, 3, '3 variants of plant icons')
    } else if (icon.name === 'tree') {
      t.is(icon.variants.length, 9, '9 - all - variants of tree icons')
    }
    for (let variant of icon.variants) {
      t.is(variant.mimeType, 'image/png', 'variant is a png')
    }
  }
  t.is(config.warnings.length, 0, 'no warnings on the file')
})

test('config import - fields', async (t) => {
  let config = await readConfig('./tests/fixtures/config/invalidField.zip')

  /* eslint-disable-next-line */
  for (const field of config.fields()) {
  }
  t.is(config.warnings.length, 3, 'we got 3 errors when reading fields')
  t.not(
    config.warnings[0].message.match(/Invalid field noKeyField/),
    null,
    'the first error is because the field has no "key" field'
  )
  t.not(
    config.warnings[1].message.match(/Invalid field nullField/),
    null,
    'the second error is because the field is null'
  )
  t.not(
    config.warnings[2].message.match(/Invalid field noObjectField/),
    null,
    'the third error is because the field is not an object'
  )

  config = await readConfig('./tests/fixtures/config/validField.zip')
  for (let field of config.fields()) {
    t.is(field.name, 'nombre-monitor', `field.name is 'nombre-monitor'`)
    t.is(
      field.value.tagKey,
      'nombre-monitor',
      `tagKey of field is 'nombre-monitor'`
    )
    t.is(field.value.schemaName, 'field', `schemaName is 'field'`)
  }
  t.is(config.warnings.length, 0, 'no warnings on the file')
})

test('config import - presets', async (t) => {
  let config = await readConfig('./tests/fixtures/config/invalidPreset.zip')

  /* eslint-disable-next-line */
  for (const preset of config.presets()) {
  }
  t.is(config.warnings.length, 2, 'we got two errors when reading presets')
  t.not(
    config.warnings[0].message.match(/invalid preset noObjectPreset/),
    null,
    'the first error is because the preset is not an object'
  )
  t.not(
    config.warnings[1].message.match(/invalid preset nullPreset/),
    null,
    'the second error is because the preset is null'
  )

  config = await readConfig('./tests/fixtures/config/validPreset.zip')
  for (const preset of config.presets()) {
    t.is(preset.value.schemaName, 'preset', `schemaName is 'preset'`)
    t.ok(
      preset.value.name === 'Planta' || 'Punto de Entrada',
      `the preset name is what is expected`
    )
  }
  t.is(config.warnings.length, 0, `no warnings on the file`)
})

test('config import - load default config', async (t) => {
  let config = await readConfig(
    './tests/fixtures/config/mapeo-default-config.mapeoconfig'
  )
  t.ok(config, 'valid config file')

<<<<<<< HEAD
  let nFields = 0
  /* eslint-disable-next-line */
  for (const field of config.fields()) {
    nFields++
  }
  t.is(nFields, 11, 'correct number of fields in default config')
=======
  t.is(size(config.fields()), 2, 'correct number of fields in default config')
>>>>>>> a644aa3f
  let nIcons = 0
  let nVariants = 0
  /* eslint-disable-next-line */
  for await (const icon of config.icons()) {
    nIcons++
    nVariants += size(icon.variants)
  }
  t.is(nIcons, 26, 'correct number of icons in default config')
  t.is(nVariants, 234, 'correct number of icon variants in default config')

<<<<<<< HEAD
  let nPresets = 0
  /* eslint-disable-next-line */
  for (const preset of config.presets()) {
    nPresets++
  }
  t.is(nPresets, 28, 'correct number of presets in default config')
=======
  t.is(
    size(config.presets()),
    43,
    'correct number of presets in default config'
  )

>>>>>>> a644aa3f
  t.is(config.warnings.length, 0, 'no warnings on config file')
})<|MERGE_RESOLUTION|>--- conflicted
+++ resolved
@@ -217,16 +217,7 @@
   )
   t.ok(config, 'valid config file')
 
-<<<<<<< HEAD
-  let nFields = 0
-  /* eslint-disable-next-line */
-  for (const field of config.fields()) {
-    nFields++
-  }
-  t.is(nFields, 11, 'correct number of fields in default config')
-=======
-  t.is(size(config.fields()), 2, 'correct number of fields in default config')
->>>>>>> a644aa3f
+  t.is(size(config.fields()), 11, 'correct number of fields in default config')
   let nIcons = 0
   let nVariants = 0
   /* eslint-disable-next-line */
@@ -237,20 +228,11 @@
   t.is(nIcons, 26, 'correct number of icons in default config')
   t.is(nVariants, 234, 'correct number of icon variants in default config')
 
-<<<<<<< HEAD
-  let nPresets = 0
-  /* eslint-disable-next-line */
-  for (const preset of config.presets()) {
-    nPresets++
-  }
-  t.is(nPresets, 28, 'correct number of presets in default config')
-=======
   t.is(
     size(config.presets()),
-    43,
+    28,
     'correct number of presets in default config'
   )
 
->>>>>>> a644aa3f
   t.is(config.warnings.length, 0, 'no warnings on config file')
 })