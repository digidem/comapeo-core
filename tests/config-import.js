--- conflicted
+++ resolved
@@ -139,14 +139,8 @@
     './tests/fixtures/config/invalidIconPixelDensity.zip'
   )
 
-<<<<<<< HEAD
-  /* eslint-disable-next-line */
-  for await (const icon of config.icons()) {
-  }
-=======
   await arrayFrom(config.icons())
 
->>>>>>> 241f2a76
   assert.equal(
     config.warnings.length,
     1,
@@ -160,14 +154,7 @@
   // size
   config = await readConfig('./tests/fixtures/config/invalidIconSize.zip')
 
-<<<<<<< HEAD
-  /* eslint-disable-next-line */
-  for await (const icon of config.icons()) {
-  }
-=======
   await arrayFrom(config.icons())
-
->>>>>>> 241f2a76
   assert.equal(
     config.warnings.length,
     1,
@@ -196,14 +183,7 @@
 
 test('config import - fields', async () => {
   let config = await readConfig('./tests/fixtures/config/invalidField.zip')
-<<<<<<< HEAD
-  /* eslint-disable-next-line */
-  for (const field of config.fields()) {
-  }
-=======
-
   arrayFrom(config.fields())
->>>>>>> 241f2a76
   assert.equal(config.warnings.length, 3, 'we got 3 errors when reading fields')
   assert(
     /Invalid field noKeyField/.test(config.warnings[0].message),
@@ -233,14 +213,7 @@
 
 test('config import - presets', async () => {
   let config = await readConfig('./tests/fixtures/config/invalidPreset.zip')
-<<<<<<< HEAD
-  /* eslint-disable-next-line */
-  for (const preset of config.presets()) {
-  }
-=======
-
   arrayFrom(config.presets())
->>>>>>> 241f2a76
   assert.equal(
     config.warnings.length,
     2,
