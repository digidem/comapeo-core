import test from 'node:test'
import assert from 'node:assert/strict'
import { arrayFrom, size } from 'iterpal'
import { defaultConfigPath } from './helpers/default-config.js'
import { readConfig } from '../src/config-import.js'

test('config import - loading', async () => {
  await assert.rejects(
    async () => await readConfig(''),
    /ENOENT/,
    'file not found'
  )

  await assert.rejects(
    async () => await readConfig('./tests/fixtures/config/notAZip.txt'),
    /End of Central Directory Record not found/,
    'not a zip file'
  )

  await assert.rejects(
    async () => await readConfig('./tests/fixtures/config/tooBigOfAZip.zip'),
    /Error: Zip file contains too many entries. Max is 10000/,
    'number of files in zip is above MAX_ENTRIES'
  )

  await assert.rejects(
    async () =>
      await readConfig('./tests/fixtures/config/configWithoutPresets.zip'),
    /Error: Zip file does not contain presets.json/,
    'missing presets.json'
  )

  await assert.rejects(
    async () =>
      await readConfig('./tests/fixtures/config/invalidPresetsJSON.zip'),
    /Error: Could not parse presets.json/,
    'JSON.parse error of presets.json'
  )

  await assert.rejects(
    async () =>
      await readConfig('./tests/fixtures/config/invalidPresetsFile.zip'),
    /Error: Invalid presets.json file/,
    'presets.json is not an object'
  )

  await assert.rejects(
    async () =>
      await readConfig('./tests/fixtures/config/missingPresetsField.zip'),
    /Error: Invalid presets.json file/,
    'no presets field in presets.json'
  )

  await assert.rejects(
    async () =>
      await readConfig('./tests/fixtures/config/presetsFieldNotAnObject.zip'),
    /Error: Invalid presets.json file/,
    'presets field in presets.json is not an object'
  )

  await assert.rejects(
    async () =>
      await readConfig('./tests/fixtures/config/missingFieldsField.zip'),
    /Error: Invalid presets.json file/,
    'no fields field in presets.json'
  )

  await assert.rejects(
    async () =>
      await readConfig('./tests/fixtures/config/fieldsFieldNotAnObject.zip'),
    /Error: Invalid presets.json file/,
    'fields field in presets.json is not an object'
  )

  assert(
    await readConfig('./tests/fixtures/config/validConfig.zip'),
    'valid zip'
  )
})

test('config import - icons', async () => {
  // filename
  let config = await readConfig(
    './tests/fixtures/config/invalidIconFilename.zip'
  )
  /* eslint-disable-next-line */
  for await (const icon of config.icons()) {
  }
  assert.equal(
    config.warnings.length,
    1,
    'we got one error when reading icon with wrong filename'
  )
  assert(
    /Unexpected icon filename/.test(config.warnings[0].message),
    'the error message is about badly formed icon name'
  )

  // pixel density
  config = await readConfig(
    './tests/fixtures/config/invalidIconPixelDensity.zip'
  )

  /* eslint-disable-next-line */
  for await (const icon of config.icons()) {
  }

  assert.equal(
    config.warnings.length,
    1,
    'we got one error when reading icon with wrong pixel density'
  )
  assert(
    /invalid pixel density/.test(config.warnings[0].message),
    'the error message is about invalid pixel density'
  )

  // size
  config = await readConfig('./tests/fixtures/config/invalidIconSize.zip')

  /* eslint-disable-next-line */
  for await (const icon of config.icons()) {
  }

  assert.equal(
    config.warnings.length,
    1,
    'we got one error when reading icon with wrong size'
  )
  assert(
    /invalid size/.test(config.warnings[0].message),
    'the error message is about invalid size'
  )

  config = await readConfig('./tests/fixtures/config/validIcons.zip')
  const icons = await arrayFrom(config.icons())
  assert.equal(icons.length, 2)
  for (const icon of icons) {
    if (icon.name === 'plant') {
      assert.equal(icon.variants.length, 3, '3 variants of plant icons')
    } else if (icon.name === 'tree') {
      assert.equal(icon.variants.length, 9, '9 - all - variants of tree icons')
    }
    for (let variant of icon.variants) {
      assert.equal(variant.mimeType, 'image/png', 'variant is a png')
    }
  }
  assert.equal(config.warnings.length, 0, 'no warnings on the file')
})

test('config import - fields', async () => {
  let config = await readConfig('./tests/fixtures/config/invalidField.zip')

  /* eslint-disable-next-line */
  for (const field of config.fields()) {
  }
  assert.equal(config.warnings.length, 3, 'we got 3 errors when reading fields')
  assert(
    /Invalid field noKeyField/.test(config.warnings[0].message),
    'the first error is because the field has no "key" field'
  )
  assert(
    /Invalid field nullField/.test(config.warnings[1].message),
    'the second error is because the field is null'
  )
  assert(
    /Invalid field noObjectField/.test(config.warnings[2].message),
    'the third error is because the field is not an object'
  )

  config = await readConfig('./tests/fixtures/config/validField.zip')
  for (let field of config.fields()) {
    assert.equal(field.name, 'nombre-monitor', `field.name is 'nombre-monitor'`)
    assert.equal(
      field.value.tagKey,
      'nombre-monitor',
      `tagKey of field is 'nombre-monitor'`
    )
    assert.equal(field.value.schemaName, 'field', `schemaName is 'field'`)
  }
  assert.equal(config.warnings.length, 0, 'no warnings on the file')
})

test('config import - presets', async () => {
  let config = await readConfig('./tests/fixtures/config/invalidPreset.zip')

  /* eslint-disable-next-line */
  for (const preset of config.presets()) {
  }
  assert.equal(
    config.warnings.length,
    2,
    'we got two errors when reading presets'
  )
  assert(
    /invalid preset noObjectPreset/.test(config.warnings[0].message),
    'the first error is because the preseassert.equal not an object'
  )
  assert(
    /invalid preset nullPreset/.test(config.warnings[1].message),
    'the second error is because the preset is null'
  )

  config = await readConfig('./tests/fixtures/config/validPreset.zip')
  for (const preset of config.presets()) {
    assert.equal(preset.value.schemaName, 'preset', `schemaName is 'preset'`)
    assert(
      preset.value.name === 'Planta' ||
        preset.value.name === 'Punto de entrada',
      'the preset name is expected'
    )
  }
  assert.equal(config.warnings.length, 0, `no warnings on the file`)
})

<<<<<<< HEAD
test('config import - translations', async (t) => {
  const config = await readConfig(defaultConfigPath)
  for (let { value } of config.translations()) {
    t.is(value.schemaName, 'translation', `schemaName is 'translation'`)
    t.ok(
      value.schemaNameRef === 'presets' || value.schemaNameRef === 'fields',
      `Config translates only 'fields' or 'presets`
    )
  }
  t.is(config.warnings.length, 0, `no warnings when loading the default config`)
})

test('config import - load default config', async (t) => {
=======
test('config import - load default config', async () => {
>>>>>>> c34dc5cb
  const config = await readConfig(defaultConfigPath)
  assert(config, 'valid config file')

  assert.equal(
    size(config.fields()),
    11,
    'correct number of fields in default config'
  )
  let nIcons = 0
  let nVariants = 0
  /* eslint-disable-next-line */
  for await (const icon of config.icons()) {
    nIcons++
    nVariants += size(icon.variants)
  }
  assert.equal(nIcons, 26, 'correct number of icons in default config')
  assert.equal(
    nVariants,
    234,
    'correct number of icon variants in default config'
  )

  assert.equal(
    size(config.presets()),
    28,
    'correct number of presets in default config'
  )

  assert.equal(config.warnings.length, 0, 'no warnings on config file')
})<|MERGE_RESOLUTION|>--- conflicted
+++ resolved
@@ -213,23 +213,23 @@
   assert.equal(config.warnings.length, 0, `no warnings on the file`)
 })
 
-<<<<<<< HEAD
-test('config import - translations', async (t) => {
+test('config import - translations', async () => {
   const config = await readConfig(defaultConfigPath)
   for (let { value } of config.translations()) {
-    t.is(value.schemaName, 'translation', `schemaName is 'translation'`)
-    t.ok(
+    assert.equal(value.schemaName, 'translation', `schemaName is 'translation'`)
+    assert(
       value.schemaNameRef === 'presets' || value.schemaNameRef === 'fields',
       `Config translates only 'fields' or 'presets`
     )
   }
-  t.is(config.warnings.length, 0, `no warnings when loading the default config`)
-})
-
-test('config import - load default config', async (t) => {
-=======
+  assert.equal(
+    config.warnings.length,
+    0,
+    `no warnings when loading the default config`
+  )
+})
+
 test('config import - load default config', async () => {
->>>>>>> c34dc5cb
   const config = await readConfig(defaultConfigPath)
   assert(config, 'valid config file')
 
