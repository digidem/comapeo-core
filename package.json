{
  "name": "@mapeo/core",
  "version": "9.0.0-alpha.17",
  "description": "Offline p2p mapping library",
  "main": "src/index.js",
  "types": "dist/index.d.ts",
  "type": "module",
  "scripts": {
    "lint": "eslint --cache .",
    "format": "prettier . --write",
    "test": "npm-run-all lint test:prettier build:types type test:buildConfigs test:unit test:e2e test:types",
    "test:prettier": "prettier --check .",
    "test:buildConfigs": "node scripts/build-config-fixtures.js",
    "test:unit": "node --test tests/*.js tests/**/*.js",
    "test:e2e": "node --test test-e2e/*.js test-e2e/**/*.js",
    "test:types": "tsc -p test-types/tsconfig.json",
    "build:types": "tsc -p tsconfig.npm.json && cpy 'src/**/*.d.ts' dist",
    "bench": "nanobench benchmarks/*.js",
    "type": "tsc",
    "doc": "rimraf docs/api/md && typedoc --plugin typedoc-plugin-markdown --plugin typedoc-plugin-missing-exports --out docs/api/md",
    "doc:publish": "rimraf docs/api/html && typedoc --plugin typedoc-plugin-missing-exports --out docs/api/html",
    "protobuf": "node ./scripts/build-messages.js",
    "db:generate:project": "drizzle-kit generate:sqlite --schema src/schema/project.js --out drizzle/project",
    "db:generate:client": "drizzle-kit generate:sqlite --schema src/schema/client.js --out drizzle/client",
    "prepack": "npm run build:types",
    "prepare": "husky install"
  },
  "files": [
    "src",
    "dist",
    "drizzle"
  ],
  "prettier": {
    "semi": false,
    "singleQuote": true
  },
  "lint-staged": {
    "*.js": [
      "eslint --cache"
    ],
    "*": [
      "prettier --check"
    ]
  },
  "eslintConfig": {
    "env": {
      "commonjs": true,
      "es2022": true,
      "node": true
    },
    "extends": "eslint:recommended",
    "parserOptions": {
      "ecmaVersion": 13,
      "sourceType": "module"
    },
    "rules": {
      "curly": [
        "error",
        "multi-line"
      ],
      "eqeqeq": "error",
      "default-case": "error",
      "default-case-last": "error",
      "prefer-const": "error",
      "no-unused-vars": [
        "error",
        {
          "varsIgnorePattern": "^_",
          "argsIgnorePattern": "^_"
        }
      ],
      "no-restricted-imports": [
        "error",
        {
          "paths": [
            {
              "name": "assert",
              "message": "Prefer importing node:assert/strict."
            },
            {
              "name": "node:assert",
              "message": "Prefer importing node:assert/strict."
            }
          ]
        }
      ],
      "no-var": "error"
    },
    "ignorePatterns": [
      "docs/*"
    ]
  },
  "repository": {
    "type": "git",
    "url": "git+https://github.com/digidem/mapeo-core.git"
  },
  "authors": [
    "Karissa McKelvey",
    "Gregor MacLennan",
    "noffle"
  ],
  "license": "MIT",
  "bugs": {
    "url": "https://github.com/digidem/mapeo-core/issues"
  },
  "homepage": "https://github.com/digidem/mapeo-core#readme",
  "devDependencies": {
    "@bufbuild/buf": "^1.26.1",
    "@mapeo/default-config": "4.0.0-alpha.7",
    "@mapeo/mock-data": "^1.0.3-alpha.3",
    "@sinonjs/fake-timers": "^10.0.2",
    "@types/b4a": "^1.6.0",
    "@types/bogon": "^1.0.2",
    "@types/debug": "^4.1.8",
    "@types/json-schema": "^7.0.11",
    "@types/json-stable-stringify": "^1.0.36",
    "@types/nanobench": "^3.0.0",
    "@types/node": "^18.19.33",
    "@types/sinonjs__fake-timers": "^8.1.2",
    "@types/streamx": "^2.9.5",
    "@types/sub-encoder": "^2.1.0",
    "@types/throttle-debounce": "^5.0.0",
    "@types/varint": "^6.0.1",
    "@types/yauzl-promise": "^4.0.0",
    "bitfield": "^4.1.0",
    "cpy": "^10.1.0",
    "cpy-cli": "^5.0.0",
    "drizzle-kit": "^0.20.14",
    "eslint": "^8.57.0",
    "husky": "^8.0.0",
    "iterpal": "^0.4.0",
    "lint-staged": "^14.0.1",
    "mapeo-offline-map": "^2.0.0",
    "math-random-seed": "^2.0.0",
    "nanobench": "^3.0.0",
    "npm-run-all": "^4.1.5",
    "prettier": "^2.8.8",
<<<<<<< HEAD
    "random-access-file": "^4.0.4",
    "random-access-memory": "^6.2.0",
=======
    "random-access-file": "^4.0.7",
    "random-access-memory": "^6.2.1",
    "random-bytes-readable-stream": "^3.0.0",
>>>>>>> 0e5c7188
    "rimraf": "^5.0.5",
    "tempy": "^3.1.0",
    "ts-proto": "^1.156.7",
    "typedoc": "^0.26.6",
    "typedoc-plugin-markdown": "^4.2.5",
    "typedoc-plugin-missing-exports": "^3.0.0",
    "typescript": "^5.5.4",
    "yazl": "^2.5.1"
  },
  "dependencies": {
    "@digidem/types": "^2.3.0",
    "@electron/asar": "^3.2.8",
    "@fastify/error": "^3.4.1",
    "@fastify/static": "^7.0.3",
    "@fastify/type-provider-typebox": "^4.0.0",
    "@hyperswarm/secret-stream": "^6.1.2",
    "@mapeo/crypto": "1.0.0-alpha.10",
    "@mapeo/schema": "^3.0.0-next.22",
    "@mapeo/sqlite-indexer": "1.0.0-alpha.9",
    "@sinclair/typebox": "^0.29.6",
    "b4a": "^1.6.3",
    "bcp-47": "^2.1.0",
    "better-sqlite3": "^8.7.0",
    "big-sparse-array": "^1.0.3",
    "bogon": "^1.1.0",
    "compact-encoding": "^2.12.0",
    "corestore": "^6.8.4",
    "debug": "^4.3.4",
    "dot-prop": "^9.0.0",
    "drizzle-orm": "^0.30.8",
    "fastify": ">= 4",
    "fastify-plugin": "^4.5.1",
    "hyperblobs": "2.3.0",
    "hypercore": "10.17.0",
    "hypercore-crypto": "3.4.0",
    "hyperdrive": "11.5.3",
    "json-stable-stringify": "^1.1.1",
    "magic-bytes.js": "^1.10.0",
    "map-obj": "^5.0.2",
    "mime": "^4.0.3",
    "multi-core-indexer": "^1.0.0-alpha.10",
    "p-defer": "^4.0.0",
    "p-event": "^6.0.1",
    "p-timeout": "^6.1.2",
    "protobufjs": "^7.2.3",
    "protomux": "^3.4.1",
    "quickbit-universal": "^2.2.0",
    "sodium-universal": "^4.0.0",
    "start-stop-state-machine": "^1.2.0",
    "streamx": "^2.19.0",
    "sub-encoder": "^2.1.1",
    "throttle-debounce": "^5.0.0",
    "tiny-typed-emitter": "^2.1.0",
    "type-fest": "^4.5.0",
    "undici": "^6.13.0",
    "varint": "^6.0.0",
    "yauzl-promise": "^4.0.0"
  }
}<|MERGE_RESOLUTION|>--- conflicted
+++ resolved
@@ -135,14 +135,8 @@
     "nanobench": "^3.0.0",
     "npm-run-all": "^4.1.5",
     "prettier": "^2.8.8",
-<<<<<<< HEAD
-    "random-access-file": "^4.0.4",
-    "random-access-memory": "^6.2.0",
-=======
     "random-access-file": "^4.0.7",
     "random-access-memory": "^6.2.1",
-    "random-bytes-readable-stream": "^3.0.0",
->>>>>>> 0e5c7188
     "rimraf": "^5.0.5",
     "tempy": "^3.1.0",
     "ts-proto": "^1.156.7",
