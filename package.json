{
  "name": "@comapeo/core",
<<<<<<< HEAD
  "version": "2.3.2",
=======
  "version": "3.0.0-0",
>>>>>>> 6d88d68c
  "description": "Offline p2p mapping library",
  "main": "src/index.js",
  "types": "dist/index.d.ts",
  "type": "module",
  "scripts": {
    "lint": "eslint --cache .",
    "format": "prettier . --write",
    "test": "npm-run-all lint test:prettier build:types type test:buildConfigs test:unit test:e2e test:types",
    "test:prettier": "prettier --check .",
    "test:buildConfigs": "node scripts/build-config-fixtures.js",
    "test:unit": "node --test",
    "test:e2e": "node --test test-e2e/*.js test-e2e/**/*.js",
    "test:types": "tsc -p test-types/tsconfig.json",
    "build:types": "tsc -p tsconfig.npm.json && cpy 'src/**/*.d.ts' dist",
    "bench": "nanobench benchmarks/*.js",
    "type": "tsc",
    "doc": "rimraf docs/api/md && typedoc --plugin typedoc-plugin-markdown --plugin typedoc-plugin-missing-exports --out docs/api/md",
    "doc:publish": "rimraf docs/api/html && typedoc --plugin typedoc-plugin-missing-exports --out docs/api/html",
    "protobuf": "node ./scripts/build-messages.js",
    "db:generate:project": "drizzle-kit generate:sqlite --schema src/schema/project.js --out drizzle/project",
    "db:generate:client": "drizzle-kit generate:sqlite --schema src/schema/client.js --out drizzle/client",
    "prepack": "npm run build:types",
    "prepare": "husky install"
  },
  "files": [
    "src",
    "dist",
    "drizzle"
  ],
  "prettier": {
    "semi": false,
    "singleQuote": true
  },
  "lint-staged": {
    "*.js": [
      "eslint --cache"
    ],
    "*": [
      "prettier --check"
    ]
  },
  "eslintConfig": {
    "env": {
      "commonjs": true,
      "es2022": true,
      "node": true
    },
    "extends": "eslint:recommended",
    "parserOptions": {
      "ecmaVersion": 13,
      "sourceType": "module"
    },
    "rules": {
      "curly": [
        "error",
        "multi-line"
      ],
      "eqeqeq": "error",
      "default-case": "error",
      "default-case-last": "error",
      "prefer-const": "error",
      "no-unused-vars": [
        "error",
        {
          "varsIgnorePattern": "^_",
          "argsIgnorePattern": "^_"
        }
      ],
      "no-restricted-imports": [
        "error",
        {
          "paths": [
            {
              "name": "assert",
              "message": "Prefer importing node:assert/strict."
            },
            {
              "name": "node:assert",
              "message": "Prefer importing node:assert/strict."
            }
          ]
        }
      ],
      "no-var": "error"
    },
    "ignorePatterns": [
      "docs/*"
    ]
  },
  "repository": {
    "type": "git",
    "url": "git+https://github.com/digidem/comapeo-core.git"
  },
  "authors": [
    "Andrew Chou <achou@awana.digital>",
    "Evan Hahn <ehahn@awana.digital>",
    "Gregor MacLennan <gmaclennan@awana.digital>",
    "Seth Vincent",
    "Tomás Ciccola <tciccola@awana.digital>"
  ],
  "license": "MIT",
  "bugs": {
    "url": "https://github.com/digidem/comapeo-core/issues"
  },
  "homepage": "https://github.com/digidem/comapeo-core#readme",
  "devDependencies": {
    "@bufbuild/buf": "^1.26.1",
    "@comapeo/cloud": "^0.1.0",
    "@comapeo/core2.0.1": "npm:@comapeo/core@2.0.1",
    "@comapeo/ipc": "^2.1.0",
    "@mapeo/default-config": "5.0.0",
    "@mapeo/mock-data": "^2.1.1",
    "@sinonjs/fake-timers": "^10.0.2",
    "@types/b4a": "^1.6.0",
    "@types/bogon": "^1.0.2",
    "@types/compact-encoding": "^2.15.0",
    "@types/debug": "^4.1.8",
    "@types/json-schema": "^7.0.11",
    "@types/json-stable-stringify": "^1.0.36",
    "@types/nanobench": "^3.0.0",
    "@types/node": "^18.19.54",
    "@types/sinonjs__fake-timers": "^8.1.2",
    "@types/streamx": "^2.9.5",
    "@types/sub-encoder": "^2.1.0",
    "@types/throttle-debounce": "^5.0.0",
    "@types/varint": "^6.0.1",
    "@types/ws": "^8.5.12",
    "@types/yauzl-promise": "^4.0.0",
    "@types/yazl": "^2.4.5",
    "bitfield": "^4.2.0",
    "cpy": "^10.1.0",
    "cpy-cli": "^5.0.0",
    "drizzle-kit": "^0.20.14",
    "eslint": "^8.57.0",
    "execa": "^9.5.1",
    "husky": "^8.0.0",
    "iterpal": "^0.4.0",
    "lint-staged": "^14.0.1",
    "mapeo-offline-map": "^2.0.0",
    "math-random-seed": "^2.0.0",
    "nanobench": "^3.0.0",
    "npm-run-all": "^4.1.5",
    "prettier": "^2.8.8",
    "random-access-file": "^4.0.7",
    "random-access-memory": "^6.2.1",
    "random-bytes-readable-stream": "^3.0.0",
    "rimraf": "^5.0.5",
    "supports-color": "^9.4.0",
    "tempy": "^3.1.0",
    "ts-proto": "^1.156.7",
    "typedoc": "^0.26.7",
    "typedoc-plugin-markdown": "^4.2.7",
    "typedoc-plugin-missing-exports": "^3.0.0",
    "typescript": "^5.6.2",
    "yazl": "^2.5.1"
  },
  "dependencies": {
    "@comapeo/fallback-smp": "^1.0.0",
    "@comapeo/schema": "1.4.1",
    "@digidem/types": "^2.3.0",
    "@fastify/error": "^3.4.1",
    "@fastify/type-provider-typebox": "^4.1.0",
    "@hyperswarm/secret-stream": "^6.6.3",
    "@mapeo/crypto": "1.0.0-alpha.10",
    "@mapeo/sqlite-indexer": "1.0.0-alpha.9",
    "@sinclair/typebox": "^0.33.17",
    "@sindresorhus/merge-streams": "^4.0.0",
    "b4a": "^1.6.3",
    "bcp-47": "^2.1.0",
    "better-sqlite3": "^8.7.0",
    "big-sparse-array": "^1.0.3",
    "bogon": "^1.1.0",
    "compact-encoding": "^2.12.0",
    "corestore": "6.8.4",
    "debug": "^4.3.4",
    "dot-prop": "^9.0.0",
    "drizzle-orm": "^0.30.8",
    "ensure-error": "^4.0.0",
    "fastify": "^4.0.0",
    "fastify-plugin": "^4.5.1",
    "hyperblobs": "2.3.0",
    "hypercore": "10.19.0",
    "hypercore-crypto": "3.4.2",
    "hyperdrive": "11.5.3",
    "json-stable-stringify": "^1.1.1",
    "magic-bytes.js": "^1.10.0",
    "map-obj": "^5.0.2",
    "mime": "^4.0.3",
    "multi-core-indexer": "^1.0.0",
    "p-defer": "^4.0.0",
    "p-event": "^6.0.1",
    "p-timeout": "^6.1.2",
    "protobufjs": "^7.2.3",
    "protomux": "^3.4.1",
    "quickbit-universal": "^2.2.0",
    "sodium-universal": "^4.0.0",
    "start-stop-state-machine": "^1.2.0",
    "streamx": "^2.19.0",
    "string-timing-safe-equal": "^0.1.0",
    "styled-map-package": "^2.0.0",
    "sub-encoder": "^2.1.1",
    "throttle-debounce": "^5.0.0",
    "tiny-typed-emitter": "^2.1.0",
    "type-fest": "^4.30.0",
    "undici": "^6.13.0",
    "unix-path-resolve": "^1.0.2",
    "varint": "^6.0.0",
    "ws": "^8.18.0",
    "xstate": "^5.19.2",
    "yauzl-promise": "^4.0.0"
  }
}<|MERGE_RESOLUTION|>--- conflicted
+++ resolved
@@ -1,10 +1,6 @@
 {
   "name": "@comapeo/core",
-<<<<<<< HEAD
-  "version": "2.3.2",
-=======
   "version": "3.0.0-0",
->>>>>>> 6d88d68c
   "description": "Offline p2p mapping library",
   "main": "src/index.js",
   "types": "dist/index.d.ts",
