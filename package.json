--- conflicted
+++ resolved
@@ -177,12 +177,8 @@
     "debug": "^4.3.4",
     "dot-prop": "^9.0.0",
     "drizzle-orm": "^0.30.8",
-<<<<<<< HEAD
     "env-schema": "^6.0.0",
-    "fastify": ">= 4",
-=======
     "fastify": "^4.0.0",
->>>>>>> f3d62c08
     "fastify-plugin": "^4.5.1",
     "hyperblobs": "2.3.0",
     "hypercore": "10.17.0",
