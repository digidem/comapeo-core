--- conflicted
+++ resolved
@@ -75,11 +75,8 @@
     "mapeo-schema": "github:digidem/mapeo-schema#protobufsTypescript",
     "multi-core-indexer": "github:digidem/multi-core-indexer#no-prepare",
     "multicast-service-discovery": "^4.0.4",
-<<<<<<< HEAD
+    "p-defer": "^4.0.0",
     "patch-package": "^6.5.1",
-=======
-    "p-defer": "^4.0.0",
->>>>>>> b95bfbfc
     "protobufjs": "^7.1.2",
     "protomux": "^3.4.1",
     "sodium-universal": "^3.1.0",
