{
  "name": "@mapeo/core",
  "version": "9.0.0-alpha.9",
  "description": "Offline p2p mapping library",
  "main": "src/index.js",
  "types": "dist/index.d.ts",
  "type": "module",
  "scripts": {
    "lint": "eslint --cache .",
    "format": "prettier . --write",
    "test": "npm-run-all lint test:prettier build:types type test:unit test:e2e test:types",
    "test:prettier": "prettier --check .",
    "test:unit": "node --test tests/*.js tests/**/*.js",
    "test:e2e": "node --test test-e2e/*.js test-e2e/**/*.js",
    "test:types": "tsc -p test-types/tsconfig.json",
    "build:types": "tsc -p tsconfig.npm.json && cpy 'src/**/*.d.ts' dist",
    "bench": "nanobench benchmarks/*.js",
    "type": "tsc",
    "doc": "rimraf docs/api/md && typedoc --plugin typedoc-plugin-markdown --plugin typedoc-plugin-missing-exports --out docs/api/md",
    "doc:publish": "rimraf docs/api/html && typedoc --plugin typedoc-plugin-missing-exports --out docs/api/html",
    "protobuf": "node ./scripts/build-messages.js",
    "db:generate:project": "drizzle-kit generate:sqlite --schema src/schema/project.js --out drizzle/project",
    "db:generate:client": "drizzle-kit generate:sqlite --schema src/schema/client.js --out drizzle/client",
    "prepack": "npm run build:types",
    "postinstall": "patch-package",
    "prepare": "husky install"
  },
  "files": [
    "src",
    "dist",
    "drizzle"
  ],
  "prettier": {
    "semi": false,
    "singleQuote": true
  },
  "lint-staged": {
    "*.js": [
      "eslint --cache"
    ],
    "*": [
      "prettier --check"
    ]
  },
  "eslintConfig": {
    "env": {
      "commonjs": true,
      "es2022": true,
      "node": true
    },
    "extends": "eslint:recommended",
    "parserOptions": {
      "ecmaVersion": 13,
      "sourceType": "module"
    },
    "rules": {
      "eqeqeq": "error",
      "default-case": "error",
      "default-case-last": "error",
      "no-unused-vars": [
        "error",
        {
          "varsIgnorePattern": "^_",
          "argsIgnorePattern": "^_"
        }
      ],
      "no-restricted-imports": [
        "error",
        {
          "paths": [
            {
              "name": "assert",
              "message": "Prefer importing node:assert/strict."
            },
            {
              "name": "node:assert",
              "message": "Prefer importing node:assert/strict."
            }
          ]
        }
      ]
    },
    "ignorePatterns": [
      "docs/*"
    ]
  },
  "repository": {
    "type": "git",
    "url": "git+https://github.com/digidem/mapeo-core.git"
  },
  "authors": [
    "Karissa McKelvey",
    "Gregor MacLennan",
    "noffle"
  ],
  "license": "MIT",
  "bugs": {
    "url": "https://github.com/digidem/mapeo-core/issues"
  },
  "homepage": "https://github.com/digidem/mapeo-core#readme",
  "devDependencies": {
    "@bufbuild/buf": "^1.26.1",
    "@hyperswarm/testnet": "^3.1.2",
    "@mapeo/default-config": "4.0.0-alpha.2",
    "@mapeo/mock-data": "file:mapeo-mock-data-1.0.1.tgz",
    "@sinonjs/fake-timers": "^10.0.2",
    "@types/b4a": "^1.6.0",
    "@types/bogon": "^1.0.2",
    "@types/debug": "^4.1.8",
    "@types/json-schema": "^7.0.11",
    "@types/json-stable-stringify": "^1.0.36",
    "@types/nanobench": "^3.0.0",
    "@types/node": "^18.19.33",
    "@types/sinonjs__fake-timers": "^8.1.2",
    "@types/streamx": "^2.9.1",
    "@types/sub-encoder": "^2.1.0",
    "@types/throttle-debounce": "^5.0.0",
    "@types/varint": "^6.0.1",
    "@types/yauzl-promise": "^4.0.0",
    "bitfield": "^4.1.0",
    "brittle": "^3.5.0",
    "cpy": "^10.1.0",
    "cpy-cli": "^5.0.0",
    "drizzle-kit": "^0.20.14",
    "eslint": "^8.57.0",
    "filter-obj": "^6.0.0",
    "husky": "^8.0.0",
    "iterpal": "^0.4.0",
    "light-my-request": "^5.10.0",
    "lint-staged": "^14.0.1",
    "mapeo-offline-map": "^2.0.0",
    "math-random-seed": "^2.0.0",
    "nanobench": "^3.0.0",
    "npm-run-all": "^4.1.5",
    "prettier": "^2.8.8",
    "random-access-file": "^4.0.4",
    "random-access-memory": "^6.2.0",
    "random-bytes-readable-stream": "^3.0.0",
    "rimraf": "^5.0.5",
    "streamx": "^2.15.1",
    "tempy": "^3.1.0",
    "ts-proto": "^1.156.7",
    "typedoc": "^0.25.13",
    "typedoc-plugin-markdown": "^3.17.1",
    "typedoc-plugin-missing-exports": "^2.2.0",
    "typescript": "^5.4.5"
  },
  "dependencies": {
    "@digidem/types": "^2.3.0",
    "@electron/asar": "^3.2.8",
    "@fastify/error": "^3.4.1",
    "@fastify/static": "^7.0.3",
    "@fastify/type-provider-typebox": "^4.0.0",
    "@hyperswarm/secret-stream": "^6.1.2",
    "@mapeo/crypto": "1.0.0-alpha.10",
<<<<<<< HEAD
    "@mapeo/schema": "3.0.0-next.16",
    "@mapeo/sqlite-indexer": "1.0.0-alpha.8",
=======
    "@mapeo/schema": "3.0.0-next.15",
    "@mapeo/sqlite-indexer": "1.0.0-alpha.9",
>>>>>>> 9b5ca306
    "@sinclair/typebox": "^0.29.6",
    "b4a": "^1.6.3",
    "bcp-47": "^2.1.0",
    "better-sqlite3": "^8.7.0",
    "big-sparse-array": "^1.0.3",
    "bogon": "^1.1.0",
    "compact-encoding": "^2.12.0",
    "corestore": "^6.8.4",
    "debug": "^4.3.4",
    "dot-prop": "^9.0.0",
    "drizzle-orm": "^0.30.8",
    "fastify": ">= 4",
    "fastify-plugin": "^4.5.1",
    "hyperblobs": "2.3.0",
    "hypercore": "10.17.0",
    "hypercore-crypto": "3.4.0",
    "hyperdrive": "11.5.3",
    "hyperswarm": "4.4.1",
    "json-stable-stringify": "^1.1.1",
    "magic-bytes.js": "^1.10.0",
    "map-obj": "^5.0.2",
    "mime": "^4.0.1",
    "multi-core-indexer": "^1.0.0-alpha.10",
    "p-defer": "^4.0.0",
    "p-event": "^6.0.1",
    "p-timeout": "^6.1.2",
    "patch-package": "^8.0.0",
    "protobufjs": "^7.2.3",
    "protomux": "^3.4.1",
    "quickbit-universal": "^2.2.0",
    "sodium-universal": "^4.0.0",
    "start-stop-state-machine": "^1.2.0",
    "sub-encoder": "^2.1.1",
    "throttle-debounce": "^5.0.0",
    "tiny-typed-emitter": "^2.1.0",
    "type-fest": "^4.5.0",
    "undici": "^6.13.0",
    "varint": "^6.0.0",
    "yauzl-promise": "^4.0.0"
  }
}<|MERGE_RESOLUTION|>--- conflicted
+++ resolved
@@ -153,13 +153,8 @@
     "@fastify/type-provider-typebox": "^4.0.0",
     "@hyperswarm/secret-stream": "^6.1.2",
     "@mapeo/crypto": "1.0.0-alpha.10",
-<<<<<<< HEAD
     "@mapeo/schema": "3.0.0-next.16",
-    "@mapeo/sqlite-indexer": "1.0.0-alpha.8",
-=======
-    "@mapeo/schema": "3.0.0-next.15",
     "@mapeo/sqlite-indexer": "1.0.0-alpha.9",
->>>>>>> 9b5ca306
     "@sinclair/typebox": "^0.29.6",
     "b4a": "^1.6.3",
     "bcp-47": "^2.1.0",
