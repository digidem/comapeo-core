--- conflicted
+++ resolved
@@ -106,12 +106,9 @@
     "b4a": "^1.6.3",
     "base32.js": "^0.1.0",
     "better-sqlite3": "^8.3.0",
-<<<<<<< HEAD
     "bogon": "^1.1.0",
     "bonjour-service": "^1.1.1",
-=======
     "big-sparse-array": "^1.0.3",
->>>>>>> 09d6ad0b
     "compact-encoding": "^2.12.0",
     "corestore": "^6.8.4",
     "debug": "^4.3.4",
@@ -134,10 +131,7 @@
     "start-stop-state-machine": "^1.2.0",
     "sub-encoder": "^2.1.1",
     "tiny-typed-emitter": "^2.1.0",
-<<<<<<< HEAD
+    "varint": "^6.0.0",
     "z32": "^1.0.1"
-=======
-    "varint": "^6.0.0"
->>>>>>> 09d6ad0b
   }
 }