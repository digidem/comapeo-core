--- conflicted
+++ resolved
@@ -155,11 +155,7 @@
     "@fastify/type-provider-typebox": "^4.0.0",
     "@hyperswarm/secret-stream": "^6.1.2",
     "@mapeo/crypto": "1.0.0-alpha.10",
-<<<<<<< HEAD
     "@mapeo/schema": "file:mapeo-schema-3.0.0-next.25.tgz",
-=======
-    "@mapeo/schema": "^3.0.0-next.26",
->>>>>>> fc3e0c3c
     "@mapeo/sqlite-indexer": "1.0.0-alpha.9",
     "@sinclair/typebox": "^0.29.6",
     "b4a": "^1.6.3",
