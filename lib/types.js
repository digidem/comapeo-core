--- conflicted
+++ resolved
@@ -145,7 +145,6 @@
  * @property {Block} block
  */
 
-<<<<<<< HEAD
 // TODO: replace with real hypercore/corestore types
 /**
  * @typedef {import('corestore')} Corestore
@@ -155,8 +154,6 @@
  * @template T
  * @typedef {import('hypercore').default<T>} Core
  */
-=======
 /** @typedef {import('streamx').Duplex} DuplexStream */
 /** @typedef {import('@hyperswarm/secret-stream')} NoiseStream */
-/** @typedef {NoiseStream & { userData: import('protomux') }} ProtocolStream */
->>>>>>> b95bfbfc
+/** @typedef {NoiseStream & { userData: import('protomux') }} ProtocolStream */