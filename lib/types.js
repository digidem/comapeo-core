--- conflicted
+++ resolved
@@ -98,35 +98,24 @@
  * @property {String[]} [forks]
  */
 
+/*
+ * @typedef {Object.<string, any>} GeneralObject
+ */
+
 /**
-<<<<<<< HEAD
-=======
-
->>>>>>> 29ffbf1f
-  * @typedef {Object} CoreIdRecord
+  * @typedef {GeneralObject} CoreIdRecord
   * @property {CoreId} coreId
   * @property {StoreNamespace} namespace
   * @property {IdentityId} identityId
  */
-
 
 /**
   * @typedef {Object} CoreIdRecordAggregate
   * @property {CoreId[]} coreIds
   * @property {StoreNamespace} namespace
   * @property {IdentityId} identityId
-<<<<<<< HEAD
 */
 
-/*
-=======
-  */
-
- /**
->>>>>>> 29ffbf1f
- * @typedef {Object.<string, any>} GeneralObject
-
- */
 
 /**
  * @typedef {Buffer} Block
@@ -175,7 +164,6 @@
  * @property {Block} block
  */
 
-<<<<<<< HEAD
 // TODO: replace with real hypercore/corestore types
 /**
  * @typedef {import('corestore')<T>} Corestore
@@ -189,8 +177,6 @@
  * @typedef {import('hypercore')<T>} Core
  */
 
-=======
->>>>>>> 29ffbf1f
 /**
 * @typedef {('auth'|'data'|'blob'|'blobdb')} StoreNamespace
 */