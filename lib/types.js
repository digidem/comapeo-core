--- conflicted
+++ resolved
@@ -51,11 +51,8 @@
  */
 
 /**
-<<<<<<< HEAD
  * @typedef {string} PublicKeyId hex string representation of `PublicKey` Buffer
-=======
  * @typedef {string} PublicId hex string representation of a `PublicKey` Buffer
->>>>>>> d48ea843
  */
 
 /**
@@ -71,19 +68,11 @@
  */
 
 /**
-<<<<<<< HEAD
- * @typedef {PublicKeyId} IdentityId hex string representation of `IdentityPublicKey` Buffer
- */
-
-/**
- * @typedef {PublicKeyId} CoreId hex string representation of `hypercore.key` Buffer
-=======
  * @typedef {PublicId} IdentityId hex string representation of `IdentityPublicKey` Buffer
  */
 
 /**
  * @typedef {PublicId} CoreId hex string representation of `hypercore.key` Buffer
->>>>>>> d48ea843
  */
 
 /**
