--- conflicted
+++ resolved
@@ -45,14 +45,14 @@
   }
 }
 
-<<<<<<< HEAD
 /**
  * Truncate a key or id to a string with a given length with a default of 3 characters.
  * @param {String|Buffer} keyOrId
  */
 export function truncateId(keyOrId, length = 3) {
   return keyToId(keyOrId).slice(0, length)
-=======
+}
+
 /** @typedef {import('@hyperswarm/secret-stream')} NoiseStream */
 /** @typedef {NoiseStream & { destroyed: true }} DestroyedNoiseStream */
 /** @typedef {NoiseStream & { publicKey: Buffer, remotePublicKey: Buffer, handshake: Buffer }} OpenedNoiseStream */
@@ -68,5 +68,4 @@
 export async function openedNoiseSecretStream(stream) {
   await stream.opened
   return /** @type {OpenedNoiseStream | DestroyedNoiseStream} */ (stream)
->>>>>>> b95bfbfc
 }