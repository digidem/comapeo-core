syntax = "proto3";

message ProjectExtension {
<<<<<<< HEAD
  repeated bytes wantCoreKeys = 1;

  repeated bytes authCoreKeys = 2;
  repeated bytes configCoreKeys = 3;
  repeated bytes dataCoreKeys = 4;
  repeated bytes blobIndexCoreKeys = 5;
  repeated bytes blobCoreKeys = 6;
=======
  repeated bytes authCoreKeys = 1;
  repeated bytes wantCoreKeys = 2;
}

message HaveExtension {
  bytes discoveryKey = 1;
  uint64 start = 2;
  bytes encodedBitfield = 3;
>>>>>>> 4042a8fd
}<|MERGE_RESOLUTION|>--- conflicted
+++ resolved
@@ -1,7 +1,6 @@
 syntax = "proto3";
 
 message ProjectExtension {
-<<<<<<< HEAD
   repeated bytes wantCoreKeys = 1;
 
   repeated bytes authCoreKeys = 2;
@@ -9,14 +8,10 @@
   repeated bytes dataCoreKeys = 4;
   repeated bytes blobIndexCoreKeys = 5;
   repeated bytes blobCoreKeys = 6;
-=======
-  repeated bytes authCoreKeys = 1;
-  repeated bytes wantCoreKeys = 2;
 }
 
 message HaveExtension {
   bytes discoveryKey = 1;
   uint64 start = 2;
   bytes encodedBitfield = 3;
->>>>>>> 4042a8fd
 }